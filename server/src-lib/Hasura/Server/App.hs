{-# LANGUAGE CPP       #-}
{-# LANGUAGE DataKinds #-}

module Hasura.Server.App where

import           Control.Concurrent.MVar.Lifted
import           Control.Exception                      (IOException, try)
import           Control.Lens                           (view, _2)
import           Control.Monad.Stateless
import           Control.Monad.Trans.Control            (MonadBaseControl)
import           Data.Aeson                             hiding (json)
import           Data.Either                            (isRight)
import           Data.Int                               (Int64)
import           Data.IORef
import           Data.Time.Clock                        (UTCTime, getCurrentTime)
import           Data.Time.Clock.POSIX                  (getPOSIXTime)
import           Network.Mime                           (defaultMimeLookup)
import           System.Exit                            (exitFailure)
import           System.FilePath                        (joinPath, takeFileName)
import           Web.Spock.Core                         ((<//>))

import qualified Control.Concurrent.Async.Lifted.Safe   as LA
import qualified Data.ByteString.Lazy                   as BL
import qualified Data.CaseInsensitive                   as CI
import qualified Data.HashMap.Strict                    as M
import qualified Data.HashSet                           as S
import qualified Data.Text                              as T
import qualified Database.PG.Query                      as Q
import qualified Network.HTTP.Client                    as HTTP
import qualified Network.HTTP.Types                     as HTTP
import qualified Network.Wai                            as Wai
import qualified Network.WebSockets                     as WS
import qualified System.Metrics                         as EKG
import qualified System.Metrics.Json                    as EKG
import qualified Text.Mustache                          as M
import qualified Web.Spock.Core                         as Spock

import           Hasura.EncJSON
import           Hasura.GraphQL.Resolve.Action
import           Hasura.HTTP
import           Hasura.Prelude                         hiding (get, put)
import           Hasura.RQL.DDL.Schema
import           Hasura.RQL.Types
import           Hasura.RQL.Types.Run
import           Hasura.Server.API.Config               (runGetConfig)
import           Hasura.Server.API.Query
import           Hasura.Server.Auth                     (AuthMode (..), UserAuthentication (..))
import           Hasura.Server.Compression
import           Hasura.Server.Cors
import           Hasura.Server.Init
import           Hasura.Server.Logging
import           Hasura.Server.Middleware               (corsMiddleware)
import           Hasura.Server.Migrate                  (migrateCatalog)
import           Hasura.Server.Utils
import           Hasura.Server.Version
import           Hasura.Session
import           Hasura.SQL.Types

import qualified Hasura.GraphQL.Execute                 as E
import qualified Hasura.GraphQL.Execute.LiveQuery       as EL
import qualified Hasura.GraphQL.Explain                 as GE
import qualified Hasura.GraphQL.Transport.HTTP          as GH
import qualified Hasura.GraphQL.Transport.HTTP.Protocol as GH
import qualified Hasura.GraphQL.Transport.WebSocket     as WS
import qualified Hasura.Logging                         as L
import qualified Hasura.Server.API.PGDump               as PGD
import qualified Network.Wai.Handler.WebSockets.Custom     as WSC


data SchemaCacheRef
  = SchemaCacheRef
  { _scrLock     :: MVar ()
  -- ^ The idea behind explicit locking here is to
  --
  --   1. Allow maximum throughput for serving requests (/v1/graphql) (as each
  --      request reads the current schemacache)
  --   2. We don't want to process more than one request at any point of time
  --      which would modify the schema cache as such queries are expensive.
  --
  -- Another option is to consider removing this lock in place of `_scrCache ::
  -- MVar ...` if it's okay or in fact correct to block during schema update in
  -- e.g.  _wseGCtxMap. Vamshi says: It is theoretically possible to have a
  -- situation (in between building new schemacache and before writing it to
  -- the IORef) where we serve a request with a stale schemacache but I guess
  -- it is an okay trade-off to pay for a higher throughput (I remember doing a
  -- bunch of benchmarks to test this hypothesis).
  , _scrCache    :: IORef (RebuildableSchemaCache Run, SchemaCacheVer)
  , _scrOnChange :: IO ()
  -- ^ an action to run when schemacache changes
  }

data ServerCtx
  = ServerCtx
  { scPGExecCtx                    :: !PGExecCtx
  , scConnInfo                     :: !Q.ConnInfo
  , scLogger                       :: !(L.Logger L.Hasura)
  , scCacheRef                     :: !SchemaCacheRef
  , scAuthMode                     :: !AuthMode
  , scManager                      :: !HTTP.Manager
  , scSQLGenCtx                    :: !SQLGenCtx
  , scEnabledAPIs                  :: !(S.HashSet API)
  , scInstanceId                   :: !InstanceId
  , scPlanCache                    :: !E.PlanCache
  , scLQState                      :: !EL.LiveQueriesState
  , scEnableAllowlist              :: !Bool
  , scEkgStore                     :: !EKG.Store
  , scResponseInternalErrorsConfig :: !ResponseInternalErrorsConfig
  }

data HandlerCtx
  = HandlerCtx
  { hcServerCtx  :: !ServerCtx
  , hcUser       :: !UserInfo
  , hcReqHeaders :: ![HTTP.Header]
  , hcRequestId  :: !RequestId
  , hcSourceIpAddress :: !IpAddress
  }

type Handler m = ExceptT QErr (ReaderT HandlerCtx m)

data APIResp
  = JSONResp !(HttpResponse EncJSON)
  | RawResp  !(HttpResponse BL.ByteString)

data APIHandler m a
  = AHGet !(Handler m APIResp)
  | AHPost !(a -> Handler m APIResp)


boolToText :: Bool -> T.Text
boolToText = bool "false" "true"

isAdminSecretSet :: AuthMode -> T.Text
isAdminSecretSet AMNoAuth = boolToText False
isAdminSecretSet _        = boolToText True

getSCFromRef :: (MonadIO m) => SchemaCacheRef -> m SchemaCache
getSCFromRef scRef = lastBuiltSchemaCache . fst <$> liftIO (readIORef $ _scrCache scRef)

logInconsObjs :: L.Logger L.Hasura -> [InconsistentMetadata] -> IO ()
logInconsObjs logger objs =
  unless (null objs) $ L.unLogger logger $ mkInconsMetadataLog objs

withSCUpdate
  :: (MonadIO m, MonadBaseControl IO m)
  => SchemaCacheRef -> L.Logger L.Hasura -> m (a, RebuildableSchemaCache Run) -> m a
withSCUpdate scr logger action = do
  withMVarMasked lk $ \()-> do
    (!res, !newSC) <- action
    liftIO $ do
      -- update schemacache in IO reference
      modifyIORef' cacheRef $ \(_, prevVer) ->
        let !newVer = incSchemaCacheVer prevVer
          in (newSC, newVer)
      -- log any inconsistent objects
      logInconsObjs logger $ scInconsistentObjs $ lastBuiltSchemaCache newSC
      onChange
    return res
  where
    SchemaCacheRef lk cacheRef onChange = scr

mkGetHandler :: Handler m APIResp -> APIHandler m ()
mkGetHandler = AHGet

mkPostHandler :: (a -> Handler m APIResp) -> APIHandler m a
mkPostHandler = AHPost

mkAPIRespHandler :: (Functor m) => (a -> Handler m (HttpResponse EncJSON)) -> (a -> Handler m APIResp)
mkAPIRespHandler = (fmap . fmap) JSONResp

isMetadataEnabled :: ServerCtx -> Bool
isMetadataEnabled sc = S.member METADATA $ scEnabledAPIs sc

isGraphQLEnabled :: ServerCtx -> Bool
isGraphQLEnabled sc = S.member GRAPHQL $ scEnabledAPIs sc

isPGDumpEnabled :: ServerCtx -> Bool
isPGDumpEnabled sc = S.member PGDUMP $ scEnabledAPIs sc

isConfigEnabled :: ServerCtx -> Bool
isConfigEnabled sc = S.member CONFIG $ scEnabledAPIs sc

isDeveloperAPIEnabled :: ServerCtx -> Bool
isDeveloperAPIEnabled sc = S.member DEVELOPER $ scEnabledAPIs sc

-- {-# SCC parseBody #-}
parseBody :: (FromJSON a, MonadError QErr m) => BL.ByteString -> m a
parseBody reqBody =
  case eitherDecode' reqBody of
    Left e     -> throw400 InvalidJSON (T.pack e)
    Right jVal -> decodeValue jVal

onlyAdmin :: (Monad m) => Handler m ()
onlyAdmin = do
  uRole <- asks (_uiRole . hcUser)
  when (uRole /= adminRoleName) $
    throw400 AccessDenied "You have to be an admin to access this endpoint"

buildQCtx :: (MonadIO m) => Handler m QCtx
buildQCtx = do
  scRef    <- scCacheRef . hcServerCtx <$> ask
  userInfo <- asks hcUser
  cache <- getSCFromRef scRef
  sqlGenCtx <- scSQLGenCtx . hcServerCtx <$> ask
  return $ QCtx userInfo cache sqlGenCtx

setHeader :: MonadIO m => HTTP.Header -> Spock.ActionT m ()
setHeader (headerName, headerValue) =
  Spock.setHeader (bsToTxt $ CI.original headerName) (bsToTxt headerValue)

-- | Typeclass representing the metadata API authorization effect
class MetadataApiAuthorization m where
  authorizeMetadataApi :: HasVersion => RQLQuery -> UserInfo -> Handler m ()

-- | The config API (/v1alpha1/config) handler
class Monad m => MonadConfigApiHandler m where
  runConfigApiHandler
    :: HasVersion
    => ServerCtx
    -> Maybe Text
    -- ^ console assets directory
    -> Spock.SpockCtxT () m ()

mkSpockAction
  :: (HasVersion, MonadIO m, FromJSON a, ToJSON a, UserAuthentication m, HttpLog m)
  => ServerCtx
  -> (Bool -> QErr -> Value)
  -- ^ `QErr` JSON encoder function
  -> (QErr -> QErr)
  -- ^ `QErr` modifier
  -> APIHandler m a
  -> Spock.ActionT m ()
mkSpockAction serverCtx qErrEncoder qErrModifier apiHandler = do
    req <- Spock.request
    -- Bytes are actually read from the socket here. Time this.
    (ioWaitTime, reqBody) <- withElapsedTime $ liftIO $ Wai.strictRequestBody req
    let headers = Wai.requestHeaders req
        authMode = scAuthMode serverCtx
        manager = scManager serverCtx
        ipAddress = getSourceFromFallback req

    requestId <- getRequestId headers

    userInfoE <- fmap fst <$> lift (resolveUserInfo logger manager headers authMode)
    userInfo  <- either (logErrorAndResp Nothing requestId req (Left reqBody) False headers . qErrModifier)
                 return userInfoE

    let handlerState = HandlerCtx serverCtx userInfo headers requestId ipAddress
        includeInternal = shouldIncludeInternal (_uiRole userInfo) $
                          scResponseInternalErrorsConfig serverCtx

    (serviceTime, (result, q)) <- withElapsedTime $ case apiHandler of
      AHGet handler -> do
        res <- lift $ runReaderT (runExceptT handler) handlerState
        return (res, Nothing)
      AHPost handler -> do
        parsedReqE <- runExceptT $ parseBody reqBody
        parsedReq  <- either (logErrorAndResp (Just userInfo) requestId req (Left reqBody) includeInternal headers . qErrModifier)
                      return parsedReqE
        res <- lift $ runReaderT (runExceptT $ handler parsedReq) handlerState
        return (res, Just parsedReq)

    -- apply the error modifier
    let modResult = fmapL qErrModifier result

    -- log and return result
    case modResult of
      Left err  -> let jErr = maybe (Left reqBody) (Right . toJSON) q
                   in logErrorAndResp (Just userInfo) requestId req jErr includeInternal headers err
      Right res -> logSuccessAndResp (Just userInfo) requestId req (fmap toJSON q) res (Just (ioWaitTime, serviceTime)) headers

    where
      logger = scLogger serverCtx

      logErrorAndResp
        :: (MonadIO m, HttpLog m)
        => Maybe UserInfo
        -> RequestId
        -> Wai.Request
        -> Either BL.ByteString Value
        -> Bool
        -> [HTTP.Header]
        -> QErr
        -> Spock.ActionCtxT ctx m a
      logErrorAndResp userInfo reqId req reqBody includeInternal headers qErr = do
        lift $ logHttpError logger userInfo reqId req reqBody qErr headers
        Spock.setStatus $ qeStatus qErr
        Spock.json $ qErrEncoder includeInternal qErr

      logSuccessAndResp userInfo reqId req reqBody result qTime reqHeaders =
        case result of
          JSONResp (HttpResponse encJson h) ->
            possiblyCompressedLazyBytes userInfo reqId req reqBody qTime (encJToLBS encJson)
              (pure jsonHeader <> h) reqHeaders
          RawResp (HttpResponse rawBytes h) ->
            possiblyCompressedLazyBytes userInfo reqId req reqBody qTime rawBytes h reqHeaders

      possiblyCompressedLazyBytes userInfo reqId req reqBody qTime respBytes respHeaders reqHeaders = do
        let (compressedResp, mEncodingHeader, mCompressionType) =
              compressResponse (Wai.requestHeaders req) respBytes
            encodingHeader = maybe [] pure mEncodingHeader
            reqIdHeader = (requestIdHeader, txtToBs $ unRequestId reqId)
            allRespHeaders = pure reqIdHeader <> encodingHeader <> respHeaders
        lift $ logHttpSuccess logger userInfo reqId req reqBody respBytes compressedResp qTime mCompressionType reqHeaders
        mapM_ setHeader allRespHeaders
        Spock.lazyBytes compressedResp

v1QueryHandler
  :: (HasVersion, MonadIO m, MonadBaseControl IO m, MetadataApiAuthorization m)
  => RQLQuery -> Handler m (HttpResponse EncJSON)
v1QueryHandler query = do
  userInfo <- asks hcUser
  authorizeMetadataApi query userInfo
  scRef <- scCacheRef . hcServerCtx <$> ask
  logger <- scLogger . hcServerCtx <$> ask
  res <- bool (fst <$> dbAction) (withSCUpdate scRef logger dbAction) $
         queryModifiesSchemaCache query
  return $ HttpResponse res []
  where
    -- Hit postgres
    dbAction = do
      userInfo <- asks hcUser
      scRef <- scCacheRef . hcServerCtx <$> ask
      schemaCache <- fmap fst $ liftIO $ readIORef $ _scrCache scRef
      httpMgr <- scManager . hcServerCtx <$> ask
      sqlGenCtx <- scSQLGenCtx . hcServerCtx <$> ask
      pgExecCtx <- scPGExecCtx . hcServerCtx <$> ask
      instanceId <- scInstanceId . hcServerCtx <$> ask
      runQuery pgExecCtx instanceId userInfo schemaCache httpMgr sqlGenCtx (SystemDefined False) query

v1Alpha1GQHandler
<<<<<<< HEAD
  :: (HasVersion, MonadIO m, E.MonadGQLAuthorization m)
  => GH.GQLBatchedReqs GH.GQLQueryText -> Handler m (HttpResponse EncJSON)
v1Alpha1GQHandler query = do
=======
  :: (HasVersion, MonadIO m)
  => E.GraphQLQueryType -> GH.GQLBatchedReqs GH.GQLQueryText -> Handler m (HttpResponse EncJSON)
v1Alpha1GQHandler queryType query = do
>>>>>>> f73b847d
  userInfo <- asks hcUser
  reqHeaders <- asks hcReqHeaders
  ipAddress <- asks hcSourceIpAddress
  requestId <- asks hcRequestId
  manager <- scManager . hcServerCtx <$> ask
  scRef <- scCacheRef . hcServerCtx <$> ask
  (sc, scVer) <- liftIO $ readIORef $ _scrCache scRef
  pgExecCtx <- scPGExecCtx . hcServerCtx <$> ask
  sqlGenCtx <- scSQLGenCtx . hcServerCtx <$> ask
  planCache <- scPlanCache . hcServerCtx <$> ask
  enableAL  <- scEnableAllowlist . hcServerCtx <$> ask
  logger    <- scLogger . hcServerCtx <$> ask
  responseErrorsConfig <- asks (scResponseInternalErrorsConfig . hcServerCtx)
  let execCtx = E.ExecutionCtx logger sqlGenCtx pgExecCtx planCache
                (lastBuiltSchemaCache sc) scVer manager enableAL
  flip runReaderT execCtx $
<<<<<<< HEAD
    GH.runGQBatched requestId responseErrorsConfig userInfo ipAddress reqHeaders query

v1GQHandler
  :: (HasVersion, MonadIO m, E.MonadGQLAuthorization m)
=======
    GH.runGQBatched requestId responseErrorsConfig userInfo reqHeaders queryType query

v1GQHandler
  :: (HasVersion, MonadIO m)
  => GH.GQLBatchedReqs GH.GQLQueryText
  -> Handler m (HttpResponse EncJSON)
v1GQHandler = v1Alpha1GQHandler E.QueryHasura

v1GQRelayHandler
  :: (HasVersion, MonadIO m)
>>>>>>> f73b847d
  => GH.GQLBatchedReqs GH.GQLQueryText -> Handler m (HttpResponse EncJSON)
v1GQRelayHandler = v1Alpha1GQHandler E.QueryRelay

gqlExplainHandler
  :: (HasVersion, MonadIO m, E.MonadGQLAuthorization m)
  => GE.GQLExplain GH.GQLReqUnparsed -> Handler m (HttpResponse EncJSON)
gqlExplainHandler query = do
  onlyAdmin
  scRef <- scCacheRef . hcServerCtx <$> ask
  sc <- getSCFromRef scRef
  pgExecCtx <- scPGExecCtx . hcServerCtx <$> ask
  sqlGenCtx <- scSQLGenCtx . hcServerCtx <$> ask
  enableAL <- scEnableAllowlist . hcServerCtx <$> ask
  ipAddress <- asks hcSourceIpAddress
  reqHeaders <- asks hcReqHeaders
  res <- GE.explainGQLQuery pgExecCtx sc sqlGenCtx enableAL reqHeaders ipAddress
         (restrictActionExecuter "query actions cannot be explained") query
  return $ HttpResponse res []

v1Alpha1PGDumpHandler :: (MonadIO m) => PGD.PGDumpReqBody -> Handler m APIResp
v1Alpha1PGDumpHandler b = do
  onlyAdmin
  ci <- scConnInfo . hcServerCtx <$> ask
  output <- PGD.execPGDump b ci
  return $ RawResp $ HttpResponse output [sqlHeader]

consoleAssetsHandler
  :: (MonadIO m, HttpLog m)
  => L.Logger L.Hasura
  -> Text
  -> FilePath
  -> Spock.ActionT m ()
consoleAssetsHandler logger dir path = do
  req <- Spock.request
  let reqHeaders = Wai.requestHeaders req
  -- '..' in paths need not be handed as it is resolved in the url by
  -- spock's routing. we get the expanded path.
  eFileContents <- liftIO $ try $ BL.readFile $
    joinPath [T.unpack dir, path]
  either (onError reqHeaders) onSuccess eFileContents
  where
    onSuccess c = do
      mapM_ setHeader headers
      Spock.lazyBytes c
    onError :: (MonadIO m, HttpLog m) => [HTTP.Header] -> IOException -> Spock.ActionT m ()
    onError hdrs = raiseGenericApiError logger hdrs . err404 NotFound . T.pack . show
    fn = T.pack $ takeFileName path
    -- set gzip header if the filename ends with .gz
    (fileName, encHeader) = case T.stripSuffix ".gz" fn of
      Just v  -> (v, [gzipHeader])
      Nothing -> (fn, [])
    mimeType = defaultMimeLookup fileName
    headers = ("Content-Type", mimeType) : encHeader

class (Monad m) => ConsoleRenderer m where
  renderConsole :: HasVersion => T.Text -> AuthMode -> Bool -> Maybe Text -> m (Either String Text)

renderHtmlTemplate :: M.Template -> Value -> Either String Text
renderHtmlTemplate template jVal =
  bool (Left errMsg) (Right res) $ null errs
  where
    errMsg = "template rendering failed: " ++ show errs
    (errs, res) = M.checkedSubstitute template jVal

newtype LegacyQueryParser m
  = LegacyQueryParser
  { getLegacyQueryParser :: QualifiedTable -> Object -> Handler m RQLQueryV1 }

queryParsers :: (Monad m) => M.HashMap T.Text (LegacyQueryParser m)
queryParsers =
  M.fromList
  [ ("select", mkLegacyQueryParser RQSelect)
  , ("insert", mkLegacyQueryParser RQInsert)
  , ("update", mkLegacyQueryParser RQUpdate)
  , ("delete", mkLegacyQueryParser RQDelete)
  , ("count", mkLegacyQueryParser RQCount)
  ]
  where
    mkLegacyQueryParser f =
      LegacyQueryParser $ \qt obj -> do
      let val = Object $ M.insert "table" (toJSON qt) obj
      q <- decodeValue val
      return $ f q

legacyQueryHandler
  :: (HasVersion, MonadIO m, MonadBaseControl IO m, MetadataApiAuthorization m)
  => TableName -> T.Text -> Object
  -> Handler m (HttpResponse EncJSON)
legacyQueryHandler tn queryType req =
  case M.lookup queryType queryParsers of
    Just queryParser -> getLegacyQueryParser queryParser qt req >>= v1QueryHandler . RQV1
    Nothing          -> throw404 "No such resource exists"
  where
    qt = QualifiedObject publicSchema tn

-- | Default implementation of the 'MonadConfigApiHandler'
configApiGetHandler
  :: (HasVersion, MonadIO m, UserAuthentication m, HttpLog m)
  => ServerCtx -> Maybe Text -> Spock.SpockCtxT () m ()
configApiGetHandler serverCtx@ServerCtx{..} consoleAssetsDir =
  Spock.get "v1alpha1/config" $ mkSpockAction serverCtx encodeQErr id $
    mkGetHandler $ do
      onlyAdmin
      let res = runGetConfig scAuthMode scEnableAllowlist
                (EL._lqsOptions $ scLQState) consoleAssetsDir
      return $ JSONResp $ HttpResponse (encJFromJValue res) []

initErrExit :: QErr -> IO a
initErrExit e = do
  putStrLn $
    "failed to build schema-cache because of inconsistent metadata: "
    <> (show e)
  exitFailure

data HasuraApp
  = HasuraApp
  { _hapApplication    :: !Wai.Application
  , _hapSchemaRef      :: !SchemaCacheRef
  , _hapCacheBuildTime :: !(Maybe UTCTime)
  , _hapShutdown       :: !(IO ())
  }

mkWaiApp
  :: forall m.
     ( HasVersion
     , MonadIO m
     , MonadStateless IO m
     , LA.Forall (LA.Pure m)
     , ConsoleRenderer m
     , HttpLog m
     , UserAuthentication m
     , MetadataApiAuthorization m
     , E.MonadGQLAuthorization m
     , MonadConfigApiHandler m
     )
  => Q.TxIsolation
  -> L.Logger L.Hasura
  -> SQLGenCtx
  -> Bool
  -> Q.PGPool
  -> Q.ConnInfo
  -> HTTP.Manager
  -> AuthMode
  -> CorsConfig
  -> Bool
  -> Maybe Text
  -> Bool
  -> InstanceId
  -> S.HashSet API
  -> EL.LiveQueriesOptions
  -> E.PlanCacheOptions
  -> ResponseInternalErrorsConfig
  -> m HasuraApp
mkWaiApp isoLevel logger sqlGenCtx enableAL pool ci httpManager mode corsCfg enableConsole consoleAssetsDir
         enableTelemetry instanceId apis lqOpts planCacheOptions responseErrorsConfig = do

    (planCache, schemaCacheRef, cacheBuiltTime) <- migrateAndInitialiseSchemaCache
    let getSchemaCache = first lastBuiltSchemaCache <$> readIORef (_scrCache schemaCacheRef)

    let corsPolicy = mkDefaultCorsPolicy corsCfg
        pgExecCtx = PGExecCtx pool isoLevel
    lqState <- liftIO $ EL.initLiveQueriesState lqOpts pgExecCtx
    wsServerEnv <- WS.createWSServerEnv logger pgExecCtx lqState getSchemaCache httpManager
                                        corsPolicy sqlGenCtx enableAL planCache

    ekgStore <- liftIO EKG.newStore

    let serverCtx = ServerCtx
                    { scPGExecCtx       =  pgExecCtx
                    , scConnInfo        =  ci
                    , scLogger          =  logger
                    , scCacheRef        =  schemaCacheRef
                    , scAuthMode        =  mode
                    , scManager         =  httpManager
                    , scSQLGenCtx       =  sqlGenCtx
                    , scEnabledAPIs     =  apis
                    , scInstanceId      =  instanceId
                    , scPlanCache       =  planCache
                    , scLQState         =  lqState
                    , scEnableAllowlist =  enableAL
                    , scEkgStore        =  ekgStore
                    , scResponseInternalErrorsConfig = responseErrorsConfig
                    }

    when (isDeveloperAPIEnabled serverCtx) $ do
      liftIO $ EKG.registerGcMetrics ekgStore
      liftIO $ EKG.registerCounter "ekg.server_timestamp_ms" getTimeMs ekgStore

    spockApp <- liftWithStateless $ \lowerIO ->
      Spock.spockAsApp $ Spock.spockT lowerIO $
        httpApp corsCfg serverCtx enableConsole consoleAssetsDir enableTelemetry

    let wsServerApp = WS.createWSServerApp mode wsServerEnv
        stopWSServer = WS.stopWSServerApp wsServerEnv

    waiApp <- liftWithStateless $ \lowerIO ->
      pure $ WSC.websocketsOr WS.defaultConnectionOptions (\ip conn -> lowerIO $ wsServerApp ip conn) spockApp

    return $ HasuraApp waiApp schemaCacheRef cacheBuiltTime stopWSServer
  where
    getTimeMs :: IO Int64
    getTimeMs = (round . (* 1000)) `fmap` getPOSIXTime

    migrateAndInitialiseSchemaCache :: m (E.PlanCache, SchemaCacheRef, Maybe UTCTime)
    migrateAndInitialiseSchemaCache = do
      let pgExecCtx = PGExecCtx pool Q.Serializable
          adminRunCtx = RunCtx adminUserInfo httpManager sqlGenCtx
      currentTime <- liftIO getCurrentTime
      initialiseResult <- runExceptT $ peelRun adminRunCtx pgExecCtx Q.ReadWrite do
        (,) <$> migrateCatalog currentTime <*> liftTx fetchLastUpdate

      ((migrationResult, schemaCache), lastUpdateEvent) <-
        initialiseResult `onLeft` \err -> do
          L.unLogger logger StartupLog
            { slLogLevel = L.LevelError
            , slKind = "db_migrate"
            , slInfo = toJSON err
            }
          liftIO exitFailure
      L.unLogger logger migrationResult

      cacheLock <- liftIO $ newMVar ()
      cacheCell <- liftIO $ newIORef (schemaCache, initSchemaCacheVer)
      planCache <- liftIO $ E.initPlanCache planCacheOptions
      let cacheRef = SchemaCacheRef cacheLock cacheCell (E.clearPlanCache planCache)

      pure (planCache, cacheRef, view _2 <$> lastUpdateEvent)

httpApp
  :: ( HasVersion
     , MonadIO m
     , MonadBaseControl IO m
     , ConsoleRenderer m
     , HttpLog m
     , UserAuthentication m
     , MetadataApiAuthorization m
     , E.MonadGQLAuthorization m
     , MonadConfigApiHandler m
     )
  => CorsConfig
  -> ServerCtx
  -> Bool
  -> Maybe Text
  -> Bool
  -> Spock.SpockT m ()
httpApp corsCfg serverCtx enableConsole consoleAssetsDir enableTelemetry = do

    -- cors middleware
    unless (isCorsDisabled corsCfg) $
      Spock.middleware $ corsMiddleware (mkDefaultCorsPolicy corsCfg)

    -- API Console and Root Dir
    when (enableConsole && enableMetadata) serveApiConsole

    -- Health check endpoint
    Spock.get "healthz" $ do
      sc <- getSCFromRef $ scCacheRef serverCtx
      dbOk <- checkDbConnection
      if dbOk
        then Spock.setStatus HTTP.status200 >> (Spock.text $ if null (scInconsistentObjs sc)
                                                 then "OK"
                                                 else "WARN: inconsistent objects in schema")
        else Spock.setStatus HTTP.status500 >> Spock.text "ERROR"

    Spock.get "v1/version" $ do
      setHeader jsonHeader
      Spock.lazyBytes $ encode $ object [ "version" .= currentVersion ]

    when enableMetadata $ do

      Spock.post "v1/graphql/explain" gqlExplainAction

      Spock.post "v1alpha1/graphql/explain" gqlExplainAction

      Spock.post "v1/query" $ spockAction encodeQErr id $
        mkPostHandler $ mkAPIRespHandler v1QueryHandler

      Spock.post ("api/1/table" <//> Spock.var <//> Spock.var) $ \tableName queryType ->
        mkSpockAction serverCtx encodeQErr id $ mkPostHandler $
          mkAPIRespHandler $ legacyQueryHandler (TableName tableName) queryType

    when enablePGDump $

      Spock.post "v1alpha1/pg_dump" $ spockAction encodeQErr id $
        mkPostHandler v1Alpha1PGDumpHandler

    when enableConfig $ runConfigApiHandler serverCtx consoleAssetsDir

    when enableGraphQL $ do
      Spock.post "v1alpha1/graphql" $ spockAction GH.encodeGQErr id $
        mkPostHandler $ mkAPIRespHandler $ v1Alpha1GQHandler E.QueryHasura

      Spock.post "v1/graphql" $ spockAction GH.encodeGQErr allMod200 $
        mkPostHandler $ mkAPIRespHandler v1GQHandler

      Spock.post "v1/relay" $ spockAction GH.encodeGQErr allMod200 $
        mkPostHandler $ mkAPIRespHandler v1GQRelayHandler

    when (isDeveloperAPIEnabled serverCtx) $ do
      Spock.get "dev/ekg" $ spockAction encodeQErr id $
        mkGetHandler $ do
          onlyAdmin
          respJ <- liftIO $ EKG.sampleAll $ scEkgStore serverCtx
          return $ JSONResp $ HttpResponse (encJFromJValue $ EKG.sampleToJson respJ) []
      Spock.get "dev/plan_cache" $ spockAction encodeQErr id $
        mkGetHandler $ do
          onlyAdmin
          respJ <- liftIO $ E.dumpPlanCache $ scPlanCache serverCtx
          return $ JSONResp $ HttpResponse (encJFromJValue respJ) []
      Spock.get "dev/subscriptions" $ spockAction encodeQErr id $
        mkGetHandler $ do
          onlyAdmin
          respJ <- liftIO $ EL.dumpLiveQueriesState False $ scLQState serverCtx
          return $ JSONResp $ HttpResponse (encJFromJValue respJ) []
      Spock.get "dev/subscriptions/extended" $ spockAction encodeQErr id $
        mkGetHandler $ do
          onlyAdmin
          respJ <- liftIO $ EL.dumpLiveQueriesState True $ scLQState serverCtx
          return $ JSONResp $ HttpResponse (encJFromJValue respJ) []

    forM_ [Spock.GET, Spock.POST] $ \m -> Spock.hookAny m $ \_ -> do
      req <- Spock.request
      let headers = Wai.requestHeaders req
      let qErr = err404 NotFound "resource does not exist"
      raiseGenericApiError logger headers qErr

  where
    logger = scLogger serverCtx

    spockAction
      :: (FromJSON a, ToJSON a, MonadIO m, UserAuthentication m, HttpLog m)
      => (Bool -> QErr -> Value)
      -> (QErr -> QErr) -> APIHandler m a -> Spock.ActionT m ()
    spockAction = mkSpockAction serverCtx


    -- all graphql errors should be of type 200
    allMod200 qe = qe { qeStatus = HTTP.status200 }

    gqlExplainAction =
      spockAction encodeQErr id $ mkPostHandler $
        mkAPIRespHandler gqlExplainHandler

    enableGraphQL = isGraphQLEnabled serverCtx
    enableMetadata = isMetadataEnabled serverCtx
    enablePGDump = isPGDumpEnabled serverCtx
    enableConfig = isConfigEnabled serverCtx

    checkDbConnection = do
      e <- liftIO $ runExceptT $ runLazyTx' (scPGExecCtx serverCtx) select1Query
      pure $ isRight e
      where
        select1Query :: (MonadTx m) => m Int
        select1Query =   liftTx $ runIdentity . Q.getRow <$> Q.withQE defaultTxErrorHandler
                         [Q.sql| SELECT 1 |] () False

    serveApiConsole = do
      -- redirect / to /console
      Spock.get Spock.root $ Spock.redirect "console"

      -- serve static files if consoleAssetsDir is set
      onJust consoleAssetsDir $ \dir ->
        Spock.get ("console/assets" <//> Spock.wildcard) $ \path ->
          consoleAssetsHandler logger dir (T.unpack path)

      -- serve console html
      Spock.get ("console" <//> Spock.wildcard) $ \path -> do
        req <- Spock.request
        let headers = Wai.requestHeaders req
        let authMode = scAuthMode serverCtx
        consoleHtml <- lift $ renderConsole path authMode enableTelemetry consoleAssetsDir
        either (raiseGenericApiError logger headers . err500 Unexpected . T.pack) Spock.html consoleHtml

raiseGenericApiError
  :: (MonadIO m, HttpLog m)
  => L.Logger L.Hasura
  -> [HTTP.Header]
  -> QErr
  -> Spock.ActionT m ()
raiseGenericApiError logger headers qErr = do
  req <- Spock.request
  reqBody <- liftIO $ Wai.strictRequestBody req
  reqId <- getRequestId $ Wai.requestHeaders req
  lift $ logHttpError logger Nothing reqId req (Left reqBody) qErr headers
  setHeader jsonHeader
  Spock.setStatus $ qeStatus qErr
  Spock.lazyBytes $ encode qErr<|MERGE_RESOLUTION|>--- conflicted
+++ resolved
@@ -329,15 +329,9 @@
       runQuery pgExecCtx instanceId userInfo schemaCache httpMgr sqlGenCtx (SystemDefined False) query
 
 v1Alpha1GQHandler
-<<<<<<< HEAD
   :: (HasVersion, MonadIO m, E.MonadGQLAuthorization m)
-  => GH.GQLBatchedReqs GH.GQLQueryText -> Handler m (HttpResponse EncJSON)
-v1Alpha1GQHandler query = do
-=======
-  :: (HasVersion, MonadIO m)
   => E.GraphQLQueryType -> GH.GQLBatchedReqs GH.GQLQueryText -> Handler m (HttpResponse EncJSON)
 v1Alpha1GQHandler queryType query = do
->>>>>>> f73b847d
   userInfo <- asks hcUser
   reqHeaders <- asks hcReqHeaders
   ipAddress <- asks hcSourceIpAddress
@@ -354,23 +348,16 @@
   let execCtx = E.ExecutionCtx logger sqlGenCtx pgExecCtx planCache
                 (lastBuiltSchemaCache sc) scVer manager enableAL
   flip runReaderT execCtx $
-<<<<<<< HEAD
-    GH.runGQBatched requestId responseErrorsConfig userInfo ipAddress reqHeaders query
+    GH.runGQBatched requestId responseErrorsConfig userInfo ipAddress reqHeaders queryType query
 
 v1GQHandler
   :: (HasVersion, MonadIO m, E.MonadGQLAuthorization m)
-=======
-    GH.runGQBatched requestId responseErrorsConfig userInfo reqHeaders queryType query
-
-v1GQHandler
-  :: (HasVersion, MonadIO m)
   => GH.GQLBatchedReqs GH.GQLQueryText
   -> Handler m (HttpResponse EncJSON)
 v1GQHandler = v1Alpha1GQHandler E.QueryHasura
 
 v1GQRelayHandler
-  :: (HasVersion, MonadIO m)
->>>>>>> f73b847d
+  :: (HasVersion, MonadIO m, E.MonadGQLAuthorization m)
   => GH.GQLBatchedReqs GH.GQLQueryText -> Handler m (HttpResponse EncJSON)
 v1GQRelayHandler = v1Alpha1GQHandler E.QueryRelay
 
