--- conflicted
+++ resolved
@@ -219,10 +219,6 @@
         Right res' -> mkHttpAccessLog userInfoM reqId httpReq res' qTime
         Left e     -> mkHttpErrorLog userInfoM reqId httpReq e req qTime
   liftIO $ L.unLogger logger logline
-<<<<<<< HEAD
--- logResult userInfoM req reqBody logger res qTime =
---   liftIO $ L.unLogger logger $ mkAccessLog userInfoM req (reqBody, res) qTime
-=======
 
 logSuccess
   :: (MonadIO m)
@@ -235,7 +231,6 @@
   -> m ()
 logSuccess logger userInfoM reqId httpReq res qTime =
   liftIO $ L.unLogger logger $ mkHttpAccessLog userInfoM reqId httpReq res qTime
->>>>>>> bfc6fc8a
 
 logError
   :: (MonadIO m)
@@ -269,15 +264,10 @@
       reqTxt = Just $ String $ bsToTxt $ BL.toStrict reqBody
 
   requestId <- getRequestId headers
-<<<<<<< HEAD
   -- default to @getUserInfo@ if no user-auth middleware is passed
   let resolveUserInfo = fromMaybe getUserInfo userAuthMiddleware
   userInfoE <- liftIO $ runExceptT $ resolveUserInfo logger manager headers authMode
-  userInfo  <- either (logAndThrow requestId req reqBody False . qErrModifier)
-=======
-  userInfoE <- liftIO $ runExceptT $ getUserInfo logger manager headers authMode
   userInfo  <- either (logErrorAndResp Nothing requestId req reqTxt False . qErrModifier)
->>>>>>> bfc6fc8a
                return userInfoE
 
   let handlerState = HandlerCtx serverCtx userInfo headers requestId
@@ -291,11 +281,7 @@
       return (res, Nothing)
     AHPost handler -> do
       parsedReqE <- runExceptT $ parseBody reqBody
-<<<<<<< HEAD
-      parsedReq  <- either (logAndThrow requestId req reqBody (isAdmin curRole) . qErrModifier) return parsedReqE
-=======
       parsedReq  <- either (logErrorAndResp (Just userInfo) requestId req reqTxt (isAdmin curRole) . qErrModifier) return parsedReqE
->>>>>>> bfc6fc8a
       res <- liftIO $ runReaderT (runExceptT $ handler parsedReq) handlerState
       return (res, Just parsedReq)
 
@@ -311,18 +297,6 @@
 
   where
     logger = scLogger serverCtx
-<<<<<<< HEAD
-
-    logAndThrow
-      :: (MonadIO m)
-      => RequestId -> Wai.Request -> BL.ByteString -> Bool -> QErr -> ActionCtxT ctx m b
-    logAndThrow reqId req reqBody includeInternal qErr = do
-      let reqTxt = Just $ toJSON $ String $ bsToTxt $ BL.toStrict reqBody
-      logError logger Nothing reqId req reqTxt qErr
-
-      qErrToResp includeInternal qErr
-=======
->>>>>>> bfc6fc8a
 
     logErrorAndResp
       :: (MonadIO m)
@@ -671,31 +645,6 @@
     enablePGDump = isPGDumpEnabled serverCtx
     enableConfig = isConfigEnabled serverCtx
 
-<<<<<<< HEAD
-    tmpltGetOrDeleteH tmpltText = do
-      tmpltArgs <- tmpltArgsFromQueryParams
-      spockAction encodeQErr id $ mkGetHandler $ do
-        tmpltName <- mkTmpltName tmpltText
-        JSONResp <$> mkQTemplateAction tmpltName tmpltArgs
-
-    tmpltPutOrPostH tmpltText = do
-      tmpltArgs <- tmpltArgsFromQueryParams
-      spockAction encodeQErr id $ mkPostHandler $
-        mkAPIRespHandler $ \bodyTmpltArgs -> do
-          tmpltName <- mkTmpltName tmpltText
-          mkQTemplateAction tmpltName $ M.union bodyTmpltArgs tmpltArgs
-
-    tmpltArgsFromQueryParams = do
-      qparams <- params
-      return $ M.fromList $ flip map qparams $
-        TemplateParam *** String
-
-    mkQTemplateAction tmpltName tmpltArgs =
-      v1QueryHandler metadataMiddleware $ RQExecuteQueryTemplate $
-      ExecQueryTemplate (TQueryName tmpltName) tmpltArgs
-
-=======
->>>>>>> bfc6fc8a
     serveApiConsole = do
       -- redirect / to /console
       get root $ redirect "console"
