{-# LANGUAGE CPP        #-}
{-# LANGUAGE DataKinds  #-}
{-# LANGUAGE RankNTypes #-}

module Hasura.Server.App where

import           Control.Concurrent.MVar
import           Control.Exception                      (IOException, try)
import           Data.Aeson                             hiding (json)
import           Data.Int                               (Int64)
import           Data.IORef
import           Data.Time.Clock                        (UTCTime,
                                                         getCurrentTime)
import           Data.Time.Clock.POSIX                  (getPOSIXTime)
import           Network.Mime                           (defaultMimeLookup)
import           Network.Wai                            (requestHeaders,
                                                         strictRequestBody)
import           System.Exit                            (exitFailure)
import           System.FilePath                        (joinPath, takeFileName)
import           Web.Spock.Core

import qualified Data.ByteString.Lazy                   as BL
import qualified Data.HashMap.Strict                    as M
import qualified Data.HashSet                           as S
import qualified Data.Text                              as T
import qualified Network.HTTP.Client                    as HTTP
import qualified Network.HTTP.Types                     as N
import qualified Network.Wai                            as Wai
import qualified Network.Wai.Handler.WebSockets         as WS
import qualified Network.WebSockets                     as WS
import qualified System.Metrics                         as EKG
import qualified System.Metrics.Json                    as EKG
import qualified Text.Mustache                          as M
import qualified Text.Mustache.Compile                  as M

import qualified Database.PG.Query                      as Q
import qualified Hasura.GraphQL.Execute                 as E
import qualified Hasura.GraphQL.Execute.LiveQuery       as EL
import qualified Hasura.GraphQL.Explain                 as GE
import qualified Hasura.GraphQL.Transport.HTTP          as GH
import qualified Hasura.GraphQL.Transport.HTTP.Protocol as GH
import qualified Hasura.GraphQL.Transport.WebSocket     as WS
import qualified Hasura.Logging                         as L
import qualified Hasura.Server.PGDump                   as PGD

import           Hasura.EncJSON
import           Hasura.Prelude                         hiding (get, put)
import           Hasura.RQL.DDL.Schema
import           Hasura.RQL.Types
import           Hasura.Server.Auth                     (AuthMode (..),
                                                         getUserInfo)
import           Hasura.Server.Compression
import           Hasura.Server.Config                   (runGetConfig)
import           Hasura.Server.Context
import           Hasura.Server.Cors
import           Hasura.Server.Init
import           Hasura.Server.Logging
import           Hasura.Server.Middleware               (corsMiddleware)
import           Hasura.Server.Query
import           Hasura.Server.Utils
import           Hasura.Server.Version
import           Hasura.SQL.Types

consoleTmplt :: M.Template
consoleTmplt = $(M.embedSingleTemplate "src-rsr/console.html")

boolToText :: Bool -> T.Text
boolToText = bool "false" "true"

isAdminSecretSet :: AuthMode -> T.Text
isAdminSecretSet AMNoAuth = boolToText False
isAdminSecretSet _        = boolToText True

data SchemaCacheRef
  = SchemaCacheRef
  { _scrLock     :: MVar ()
  , _scrCache    :: IORef (SchemaCache, SchemaCacheVer)
  -- an action to run when schemacache changes
  , _scrOnChange :: IO ()
  }

getSCFromRef :: (MonadIO m) => SchemaCacheRef -> m SchemaCache
getSCFromRef scRef = liftIO (readIORef (_scrCache scRef)) >>= return . fst

logInconsObjs :: (MonadIO m) => L.Logger -> [InconsistentMetadataObj] -> m ()
logInconsObjs logger objs =
  unless (null objs) $ L.unLogger logger $ mkInconsMetadataLog objs

withSCUpdate
  :: (MonadIO m, MonadError e m)
  => SchemaCacheRef -> L.Logger -> m (a, SchemaCache) -> m a
withSCUpdate scr logger action = do
  acquireLock
  (res, newSC) <- action `catchError` onError
  liftIO $ do
    -- update schemacache in IO reference
    modifyIORef' cacheRef $
      \(_, prevVer) -> (newSC, incSchemaCacheVer prevVer)
    -- log any inconsistent objects
    logInconsObjs logger $ scInconsistentObjs newSC
    onChange
  releaseLock
  return res
  where
    SchemaCacheRef lk cacheRef onChange = scr
    onError e   = releaseLock >> throwError e
    acquireLock = liftIO $ takeMVar lk
    releaseLock = liftIO $ putMVar lk ()

data ServerCtx
  = ServerCtx
  { scPGExecCtx       :: !PGExecCtx
  , scConnInfo        :: !Q.ConnInfo
  , scLogger          :: !L.Logger
  , scCacheRef        :: !SchemaCacheRef
  , scAuthMode        :: !AuthMode
  , scManager         :: !HTTP.Manager
  , scSQLGenCtx       :: !SQLGenCtx
  , scEnabledAPIs     :: !(S.HashSet API)
  , scInstanceId      :: !InstanceId
  , scPlanCache       :: !E.PlanCache
  , scLQState         :: !EL.LiveQueriesState
  , scEnableAllowlist :: !Bool
  , scEkgStore        :: !EKG.Store
  }

data HandlerCtx
  = HandlerCtx
  { hcServerCtx  :: !ServerCtx
  , hcUser       :: !UserInfo
  , hcReqHeaders :: ![N.Header]
  , hcRequestId  :: !RequestId
  }

type Handler = ExceptT QErr (ReaderT HandlerCtx IO)

type HasuraMiddleware a = a -> Handler ()

type UserAuthMiddleware =
  L.Logger -> HTTP.Manager -> [N.Header] -> AuthMode -> ExceptT QErr IO UserInfo

data APIResp
  = JSONResp !(HttpResponse EncJSON)
  | RawResp  !(HttpResponse BL.ByteString)

data APIHandler a
  = AHGet !(Handler APIResp)
  | AHPost !(a -> Handler APIResp)


mkGetHandler :: Handler APIResp -> APIHandler ()
mkGetHandler = AHGet

mkPostHandler :: (a -> Handler APIResp) -> APIHandler a
mkPostHandler = AHPost

mkAPIRespHandler :: (a -> Handler (HttpResponse EncJSON)) -> (a -> Handler APIResp)
mkAPIRespHandler = (fmap . fmap) JSONResp

isMetadataEnabled :: ServerCtx -> Bool
isMetadataEnabled sc = S.member METADATA $ scEnabledAPIs sc

isGraphQLEnabled :: ServerCtx -> Bool
isGraphQLEnabled sc = S.member GRAPHQL $ scEnabledAPIs sc

isPGDumpEnabled :: ServerCtx -> Bool
isPGDumpEnabled sc = S.member PGDUMP $ scEnabledAPIs sc

isConfigEnabled :: ServerCtx -> Bool
isConfigEnabled sc = S.member CONFIG $ scEnabledAPIs sc

isDeveloperAPIEnabled :: ServerCtx -> Bool
isDeveloperAPIEnabled sc = S.member DEVELOPER $ scEnabledAPIs sc

-- {-# SCC parseBody #-}
parseBody :: (FromJSON a, MonadError QErr m) => BL.ByteString -> m a
parseBody reqBody =
  case eitherDecode' reqBody of
    Left e     -> throw400 InvalidJSON (T.pack e)
    Right jVal -> decodeValue jVal


onlyAdmin :: Handler ()
onlyAdmin = do
  uRole <- asks (userRole . hcUser)
  when (uRole /= adminRole) $
    throw400 AccessDenied "You have to be an admin to access this endpoint"

buildQCtx ::  Handler QCtx
buildQCtx = do
  scRef    <- scCacheRef . hcServerCtx <$> ask
  userInfo <- asks hcUser
  cache <- fmap fst $ liftIO $ readIORef $ _scrCache scRef
  sqlGenCtx <- scSQLGenCtx . hcServerCtx <$> ask
  return $ QCtx userInfo cache sqlGenCtx

logSuccess
  :: (MonadIO m, L.ToEngineLog a)
  => L.Logger
  -> HttpLogger a
  -> Maybe UserInfo
  -> RequestId
  -> Wai.Request
  -> BL.ByteString
  -> Maybe (UTCTime, UTCTime)
<<<<<<< HEAD
  -> [N.Header]
  -> m ()
logSuccess logger httpLogger userInfoM reqId httpReq res qTime headers =
  L.unLogger logger $ httpLogger $
    mkHttpAccessLogContext userInfoM reqId httpReq res qTime headers
=======
  -> Maybe CompressionType
  -> m ()
logSuccess logger userInfoM reqId httpReq res qTime cType =
  liftIO $ L.unLogger logger $
  mkHttpAccessLog userInfoM reqId httpReq res qTime cType
>>>>>>> a9107a2f

logError
  :: (MonadIO m, L.ToEngineLog a)
  => L.Logger
  -> HttpLogger a
  -> Maybe UserInfo
  -> RequestId
  -> Wai.Request
  -> Either BL.ByteString Value
<<<<<<< HEAD
  -> QErr
  -> [N.Header]
  -> m ()
logError logger httpLogger userInfoM reqId httpReq req qErr headers =
  L.unLogger logger $ httpLogger $
    mkHttpErrorLogContext userInfoM reqId httpReq qErr req Nothing headers

class (Monad m) => HasuraSpockAction m where
  makeSpockAction
    :: (MonadIO m, FromJSON a, ToJSON a, L.ToEngineLog b)
    => ServerCtx
    -> HttpLogger b
    -> (Bool -> QErr -> Value)
    -- ^ `QErr` JSON encoder function
    -> (QErr -> QErr)
    -- ^ `QErr` modifier
    -> APIHandler a
    -> ActionT m ()

-- instance HasuraSpockAction _ where
--   makeSpockAction serverCtx httpLogger qErrEncoder qErrModifier apiHandler = do
--     req <- request
--     reqBody <- liftIO $ strictRequestBody req
--     let headers = requestHeaders req
--         authMode = scAuthMode serverCtx
--         manager = scManager serverCtx

--     requestId <- getRequestId headers

--     -- default to @getUserInfo@ if no user-auth middleware is passed
--     --let resolveUserInfo = fromMaybe getUserInfo userAuthMiddleware
--     userInfoE <- liftIO $ runExceptT $ getUserInfo logger manager headers authMode
--     userInfo  <- either (logErrorAndResp Nothing requestId req (Left reqBody) False headers . qErrModifier)
--                 return userInfoE

--     let handlerState = HandlerCtx serverCtx userInfo headers requestId
--         curRole = userRole userInfo

--     t1 <- liftIO getCurrentTime -- for measuring response time purposes

--     (result, q) <- case apiHandler of
--       AHGet handler -> do
--         res <- liftIO $ runReaderT (runExceptT handler) handlerState
--         return (res, Nothing)
--       AHPost handler -> do
--         parsedReqE <- runExceptT $ parseBody reqBody
--         parsedReq  <- either (logErrorAndResp (Just userInfo) requestId req (Left reqBody) (isAdmin curRole) headers . qErrModifier)
--                       return parsedReqE
--         res <- liftIO $ runReaderT (runExceptT $ handler parsedReq) handlerState
--         return (res, Just parsedReq)

--     t2 <- liftIO getCurrentTime -- for measuring response time purposes

--     -- apply the error modifier
--     let modResult = fmapL qErrModifier result

--     -- log and return result
--     case modResult of
--       Left err  -> let jErr = maybe (Left reqBody) (Right . toJSON) q
--                   in logErrorAndResp (Just userInfo) requestId req jErr (isAdmin curRole) headers err
--       Right res -> logSuccessAndResp (Just userInfo) requestId req res (Just (t1, t2)) headers

--     where
--       logger = scLogger serverCtx

--       logErrorAndResp
--         :: (MonadIO m)
--         => Maybe UserInfo
--         -> RequestId
--         -> Wai.Request
--         -> Either BL.ByteString Value
--         -> Bool
--         -> [N.Header]
--         -> QErr
--         -> ActionCtxT ctx m a
--       logErrorAndResp userInfo reqId req reqBody includeInternal headers qErr = do
--         logError logger httpLogger userInfo reqId req reqBody qErr headers
--         setStatus $ qeStatus qErr
--         json $ qErrEncoder includeInternal qErr

--       logSuccessAndResp userInfo reqId req result qTime headers = do
--         logSuccess logger httpLogger userInfo reqId req (apiRespToLBS result) qTime headers
--         case result of
--           JSONResp (HttpResponse j h) -> do
--             uncurry setHeader jsonHeader
--             uncurry setHeader (requestIdHeader, unRequestId reqId)
--             mapM_ (mapM_ (uncurry setHeader . unHeader)) h
--             lazyBytes $ encJToLBS j
--           RawResp (HttpResponse b h) -> do
--             uncurry setHeader (requestIdHeader, unRequestId reqId)
--             mapM_ (mapM_ (uncurry setHeader . unHeader)) h
--             lazyBytes b

=======
  -> QErr -> m ()
logError logger userInfoM reqId httpReq req qErr =
  liftIO $ L.unLogger logger $
  mkHttpErrorLog userInfoM reqId httpReq qErr req Nothing Nothing
>>>>>>> a9107a2f

mkSpockAction
  :: (MonadIO m, FromJSON a, ToJSON a, L.ToEngineLog b)
  => ServerCtx
  -> HttpLogger b
  -> Maybe HttpResponseLogger
  -> Maybe UserAuthMiddleware
  -- ^ temp. TODO: make @mkSpockAction@ a typeclass instead of passing hooks
  -> (Bool -> QErr -> Value)
  -- ^ `QErr` JSON encoder function
  -> (QErr -> QErr)
  -- ^ `QErr` modifier
  -> APIHandler a
  -> ActionT m ()
mkSpockAction serverCtx httpLogger respLogger userAuthMiddleware qErrEncoder qErrModifier apiHandler = do
  req <- request
  reqBody <- liftIO $ strictRequestBody req
  let headers = requestHeaders req
      authMode = scAuthMode serverCtx
      manager = scManager serverCtx

  requestId <- getRequestId headers
<<<<<<< HEAD

  -- default to @getUserInfo@ if no user-auth middleware is passed
  let resolveUserInfo = fromMaybe getUserInfo userAuthMiddleware
  userInfoE <- liftIO $ runExceptT $ resolveUserInfo logger manager headers authMode
  userInfo  <- either (logErrorAndResp Nothing requestId req (Left reqBody) False headers . qErrModifier)
=======
  userInfoE <- liftIO $ runExceptT $ getUserInfo logger manager headers authMode
  userInfo  <- either (logErrorAndResp Nothing requestId req (Left reqBody) False . qErrModifier)
>>>>>>> a9107a2f
               return userInfoE

  let handlerState = HandlerCtx serverCtx userInfo headers requestId
      curRole = userRole userInfo

  t1 <- liftIO getCurrentTime -- for measuring response time purposes

  (result, q) <- case apiHandler of
    AHGet handler -> do
      res <- liftIO $ runReaderT (runExceptT handler) handlerState
      return (res, Nothing)
    AHPost handler -> do
      parsedReqE <- runExceptT $ parseBody reqBody
<<<<<<< HEAD
      parsedReq  <- either (logErrorAndResp (Just userInfo) requestId req (Left reqBody) (isAdmin curRole) headers . qErrModifier)
=======
      parsedReq  <- either (logErrorAndResp (Just userInfo) requestId req (Left reqBody) (isAdmin curRole) . qErrModifier)
>>>>>>> a9107a2f
                    return parsedReqE
      res <- liftIO $ runReaderT (runExceptT $ handler parsedReq) handlerState
      return (res, Just parsedReq)

  t2 <- liftIO getCurrentTime -- for measuring response time purposes

  -- apply the error modifier
  let modResult = fmapL qErrModifier result

  -- log and return result
  case modResult of
    Left err  -> let jErr = maybe (Left reqBody) (Right . toJSON) q
<<<<<<< HEAD
                 in logErrorAndResp (Just userInfo) requestId req jErr (isAdmin curRole) headers err
    Right res -> logSuccessAndResp (Just userInfo) requestId req res (Just (t1, t2)) headers
=======
                 in logErrorAndResp (Just userInfo) requestId req jErr (isAdmin curRole) err
    Right res -> logSuccessAndResp (Just userInfo) requestId req res (Just (t1, t2))
>>>>>>> a9107a2f

  where
    logger = scLogger serverCtx

    logErrorAndResp
      :: (MonadIO m)
      => Maybe UserInfo
      -> RequestId
      -> Wai.Request
      -> Either BL.ByteString Value
      -> Bool
<<<<<<< HEAD
      -> [N.Header]
      -> QErr
      -> ActionCtxT ctx m a
    logErrorAndResp userInfo reqId req reqBody includeInternal headers qErr = do
      logError logger httpLogger userInfo reqId req reqBody qErr headers
=======
      -> QErr
      -> ActionCtxT ctx m a
    logErrorAndResp userInfo reqId req reqBody includeInternal qErr = do
      logError logger userInfo reqId req reqBody qErr
>>>>>>> a9107a2f
      setStatus $ qeStatus qErr
      let responseByteString = encode $ qErrEncoder includeInternal qErr
      forM_ respLogger $ \rLogger -> liftIO $ rLogger logger responseByteString
      json $ qErrEncoder includeInternal qErr

<<<<<<< HEAD
    logSuccessAndResp userInfo reqId req result qTime headers = do
      logSuccess logger httpLogger userInfo reqId req (apiRespToLBS result) qTime headers
      case result of
        JSONResp (HttpResponse j h) -> do
          uncurry setHeader jsonHeader
          uncurry setHeader (requestIdHeader, unRequestId reqId)
          mapM_ (mapM_ (uncurry setHeader . unHeader)) h
          let responseByteString = encJToLBS j
          forM_ respLogger $ \rLogger -> liftIO $ rLogger logger responseByteString
          lazyBytes responseByteString
        RawResp (HttpResponse b h) -> do
          uncurry setHeader (requestIdHeader, unRequestId reqId)
          mapM_ (mapM_ (uncurry setHeader . unHeader)) h
          lazyBytes b
=======
    logSuccessAndResp userInfo reqId req result qTime =
      case result of
        JSONResp (HttpResponse encJson h) ->
          possiblyCompressedLazyBytes userInfo reqId req qTime (encJToLBS encJson) $
            pure jsonHeader <> mkHeaders h
        RawResp (HttpResponse rawBytes h) ->
          possiblyCompressedLazyBytes userInfo reqId req qTime rawBytes $ mkHeaders h

    possiblyCompressedLazyBytes userInfo reqId req qTime respBytes respHeaders = do
      let (compressedResp, mEncodingHeader, mCompressionType) =
            compressResponse (requestHeaders req) respBytes
          encodingHeader = maybe [] pure mEncodingHeader
          reqIdHeader = (requestIdHeader, unRequestId reqId)
          allRespHeaders = pure reqIdHeader <> encodingHeader <> respHeaders
      logSuccess logger userInfo reqId req compressedResp qTime mCompressionType
      mapM_ (uncurry setHeader) allRespHeaders
      lazyBytes compressedResp

    mkHeaders = maybe [] (map unHeader)
>>>>>>> a9107a2f

v1QueryHandler :: Maybe (HasuraMiddleware RQLQuery) -> RQLQuery -> Handler (HttpResponse EncJSON)
v1QueryHandler metadataMiddleware query = do
  -- run any given metadata query middleware
  maybe (return ()) (\m -> m query) metadataMiddleware
  scRef <- scCacheRef . hcServerCtx <$> ask
  logger <- scLogger . hcServerCtx <$> ask
  res <- bool (fst <$> dbAction) (withSCUpdate scRef logger dbAction) $
         queryNeedsReload query
  return $ HttpResponse res Nothing
  where
    -- Hit postgres
    dbAction = do
      userInfo <- asks hcUser
      scRef <- scCacheRef . hcServerCtx <$> ask
      schemaCache <- fmap fst $ liftIO $ readIORef $ _scrCache scRef
      httpMgr <- scManager . hcServerCtx <$> ask
      sqlGenCtx <- scSQLGenCtx . hcServerCtx <$> ask
      pgExecCtx <- scPGExecCtx . hcServerCtx <$> ask
      instanceId <- scInstanceId . hcServerCtx <$> ask
      runQuery pgExecCtx instanceId userInfo schemaCache httpMgr sqlGenCtx (SystemDefined False) query

v1Alpha1GQHandler :: GH.GQLReqUnparsed -> Handler (HttpResponse EncJSON)
v1Alpha1GQHandler query = do
  userInfo <- asks hcUser
  reqHeaders <- asks hcReqHeaders
  manager <- scManager . hcServerCtx <$> ask
  scRef <- scCacheRef . hcServerCtx <$> ask
  (sc, scVer) <- liftIO $ readIORef $ _scrCache scRef
  pgExecCtx <- scPGExecCtx . hcServerCtx <$> ask
  sqlGenCtx <- scSQLGenCtx . hcServerCtx <$> ask
  planCache <- scPlanCache . hcServerCtx <$> ask
  enableAL  <- scEnableAllowlist . hcServerCtx <$> ask
  logger    <- scLogger . hcServerCtx <$> ask
  requestId <- asks hcRequestId
  let execCtx = E.ExecutionCtx logger sqlGenCtx pgExecCtx planCache
                sc scVer manager enableAL
  flip runReaderT execCtx $ GH.runGQ requestId userInfo reqHeaders query

v1GQHandler
  :: GH.GQLReqUnparsed
  -> Handler (HttpResponse EncJSON)
v1GQHandler = v1Alpha1GQHandler

gqlExplainHandler :: GE.GQLExplain -> Handler (HttpResponse EncJSON)
gqlExplainHandler query = do
  onlyAdmin
  scRef <- scCacheRef . hcServerCtx <$> ask
  sc <- fmap fst $ liftIO $ readIORef $ _scrCache scRef
  pgExecCtx <- scPGExecCtx . hcServerCtx <$> ask
  sqlGenCtx <- scSQLGenCtx . hcServerCtx <$> ask
  enableAL <- scEnableAllowlist . hcServerCtx <$> ask
  res <- GE.explainGQLQuery pgExecCtx sc sqlGenCtx enableAL query
  return $ HttpResponse res Nothing

v1Alpha1PGDumpHandler :: PGD.PGDumpReqBody -> Handler APIResp
v1Alpha1PGDumpHandler b = do
  onlyAdmin
  ci <- scConnInfo . hcServerCtx <$> ask
  output <- PGD.execPGDump b ci
  return $ RawResp $ HttpResponse output (Just [Header sqlHeader])

consoleAssetsHandler
  :: (L.ToEngineLog a, MonadIO m)
  => L.Logger
  -> HttpLogger a
  -> Text
  -> FilePath
  -> ActionT m ()
consoleAssetsHandler logger httpLogger dir path = do
  req <- request
  let reqHeaders = requestHeaders req
  -- '..' in paths need not be handed as it is resolved in the url by
  -- spock's routing. we get the expanded path.
  eFileContents <- liftIO $ try $ BL.readFile $
    joinPath [T.unpack dir, path]
  either (onError reqHeaders) onSuccess eFileContents
  where
    onSuccess c = do
      mapM_ (uncurry setHeader) headers
      lazyBytes c
    onError :: (MonadIO m) => [N.Header] -> IOException -> ActionT m ()
    onError hdrs = raiseGenericApiError logger httpLogger hdrs . err404 NotFound . T.pack . show
    fn = T.pack $ takeFileName path
    -- set gzip header if the filename ends with .gz
    (fileName, encHeader) = case T.stripSuffix ".gz" fn of
      Just v  -> (v, [gzipHeader])
      Nothing -> (fn, [])
    mimeType = bsToTxt $ defaultMimeLookup fileName
    headers = ("Content-Type", mimeType) : encHeader

mkConsoleHTML :: T.Text -> AuthMode -> Bool -> Maybe Text -> Either String T.Text
mkConsoleHTML path authMode enableTelemetry consoleAssetsDir =
  renderConsoleHtml consoleTmplt $
    -- variables required to render the template
    object [ "isAdminSecretSet" .= isAdminSecretSet authMode
           , "consolePath" .= consolePath
           , "enableTelemetry" .= boolToText enableTelemetry
           , "cdnAssets" .= boolToText (isNothing consoleAssetsDir)
           , "assetsVersion" .= consoleVersion
           , "serverVersion" .= currentVersion
           ]
   where
    consolePath = case path of
      "" -> "/console"
      r  -> "/console/" <> r

renderConsoleHtml :: M.Template -> Value -> Either String Text
renderConsoleHtml consoleTemplate jVal =
  bool (Left errMsg) (Right res) $ null errs
  where
    errMsg = "console template rendering failed: " ++ show errs
    (errs, res) = M.checkedSubstitute consoleTemplate jVal

newtype ConsoleRenderer
  = ConsoleRenderer
  { unConsoleRenderer :: T.Text -> AuthMode -> Bool -> Maybe Text -> Either String Text
  }

newtype LegacyQueryParser
  = LegacyQueryParser
  { getLegacyQueryParser :: QualifiedTable -> Object -> Handler RQLQueryV1 }

queryParsers :: M.HashMap T.Text LegacyQueryParser
queryParsers =
  M.fromList
  [ ("select", mkLegacyQueryParser RQSelect)
  , ("insert", mkLegacyQueryParser RQInsert)
  , ("update", mkLegacyQueryParser RQUpdate)
  , ("delete", mkLegacyQueryParser RQDelete)
  , ("count", mkLegacyQueryParser RQCount)
  ]
  where
    mkLegacyQueryParser f =
      LegacyQueryParser $ \qt obj -> do
      let val = Object $ M.insert "table" (toJSON qt) obj
      q <- decodeValue val
      return $ f q

legacyQueryHandler
  :: Maybe (HasuraMiddleware RQLQuery)
  -> TableName -> T.Text -> Object
  -> Handler (HttpResponse EncJSON)
legacyQueryHandler metadataMiddleware tn queryType req =
  case M.lookup queryType queryParsers of
<<<<<<< HEAD
    Just queryParser -> getQueryParser queryParser qt req >>= v1QueryHandler metadataMiddleware
=======
    Just queryParser -> getLegacyQueryParser queryParser qt req >>= (v1QueryHandler . RQV1)
>>>>>>> a9107a2f
    Nothing          -> throw404 "No such resource exists"
  where
    qt = QualifiedObject publicSchema tn

initErrExit :: QErr -> IO a
initErrExit e = do
  putStrLn $
    "failed to build schema-cache because of inconsistent metadata: "
    <> T.unpack (qeError e)
  exitFailure

data HasuraApp
  = HasuraApp
  { _hapApplication    :: !Wai.Application
  , _hapSchemaRef      :: !SchemaCacheRef
  , _hapCacheBuildTime :: !(Maybe UTCTime)
  , _hapShutdown       :: !(IO ())
  }

mkWaiApp
  :: (MonadIO m, L.ToEngineLog a, HasuraSpockAction m)
  => Q.TxIsolation
  -> L.LoggerCtx
  -> HttpLogger a
  -> Maybe HttpResponseLogger
  -> SQLGenCtx
  -> Bool
  -> Q.PGPool
  -> Q.ConnInfo
  -> HTTP.Manager
  -> AuthMode
  -> CorsConfig
  -> Bool
  -> Maybe Text
  -> Bool
  -> InstanceId
  -> S.HashSet API
<<<<<<< HEAD
  -> EL.LQOpts
  -> Maybe UserAuthMiddleware
  -> Maybe (HasuraMiddleware RQLQuery)
  -> Maybe ConsoleRenderer
  -> (forall b. m b -> IO b)
  -> m (Wai.Application, SchemaCacheRef, Maybe UTCTime)
mkWaiApp isoLevel loggerCtx httpLogger respLogger sqlGenCtx enableAL pool ci httpManager mode corsCfg
         enableConsole consoleAssetsDir enableTelemetry instanceId apis
         lqOpts authMiddleware metadataMiddleware renderConsole liftFn = do
=======
  -> EL.LiveQueriesOptions
  -> IO HasuraApp
mkWaiApp isoLevel loggerCtx sqlGenCtx enableAL pool ci httpManager mode
         corsCfg enableConsole consoleAssetsDir enableTelemetry
         instanceId apis lqOpts = do

>>>>>>> a9107a2f
    let pgExecCtx = PGExecCtx pool isoLevel
        pgExecCtxSer = PGExecCtx pool Q.Serializable
        runCtx = RunCtx adminUserInfo httpManager sqlGenCtx
    (cacheRef, cacheBuiltTime) <- do
<<<<<<< HEAD
      pgResp <- runExceptT $ peelRun emptySchemaCache adminUserInfo
                httpManager sqlGenCtx pgExecCtxSer $ do
                  buildSchemaCache
                  liftTx fetchLastUpdate
      (time, sc) <- either (liftIO . initErrExit) return pgResp
      scRef <- liftIO $  newIORef (sc, initSchemaCacheVer)
=======
      pgResp <- runExceptT $ peelRun emptySchemaCache runCtx pgExecCtxSer $ do
        buildSchemaCache
        liftTx fetchLastUpdate
      (time, sc) <- either initErrExit return pgResp
      scRef <- newIORef (sc, initSchemaCacheVer)
>>>>>>> a9107a2f
      return (scRef, snd <$> time)

    cacheLock <- liftIO $ newMVar ()
    planCache <- liftIO E.initPlanCache

    let corsPolicy = mkDefaultCorsPolicy corsCfg
        logger = L.mkLogger loggerCtx

    lqState <- liftIO $ EL.initLiveQueriesState lqOpts pgExecCtx
    wsServerEnv <- liftIO $ WS.createWSServerEnv logger pgExecCtx lqState cacheRef
                   httpManager corsPolicy sqlGenCtx enableAL planCache

    ekgStore <- liftIO EKG.newStore

    let schemaCacheRef =
          SchemaCacheRef cacheLock cacheRef (E.clearPlanCache planCache)
        serverCtx = ServerCtx pgExecCtx ci logger
                    schemaCacheRef mode httpManager
                    sqlGenCtx apis instanceId planCache
                    lqState enableAL ekgStore

    when (isDeveloperAPIEnabled serverCtx) $ do
      liftIO $ EKG.registerGcMetrics ekgStore
      liftIO $ EKG.registerCounter "ekg.server_timestamp_ms" getTimeMs ekgStore

    spockApp <- liftIO $ spockAsApp $ spockT liftFn $
                httpApp corsCfg serverCtx httpLogger respLogger enableConsole
                consoleAssetsDir enableTelemetry authMiddleware metadataMiddleware renderConsole
    let wsServerApp = WS.createWSServerApp mode wsServerEnv
        stopWSServer = WS.stopWSServerApp wsServerEnv

    return $ HasuraApp
      (WS.websocketsOr WS.defaultConnectionOptions wsServerApp spockApp)
      schemaCacheRef
      cacheBuiltTime
      stopWSServer
  where
    getTimeMs :: IO Int64
    getTimeMs = (round . (* 1000)) `fmap` getPOSIXTime


httpApp
  :: (L.ToEngineLog a, MonadIO m, HasuraSpockAction m)
  => CorsConfig
  -> ServerCtx
  -> HttpLogger a
  -> Maybe HttpResponseLogger
  -> Bool
  -> Maybe Text
  -> Bool
  -> Maybe UserAuthMiddleware
  -> Maybe (HasuraMiddleware RQLQuery)
  -- ^ The current middleware is only for RQLQuery (metadata) queries, in future
  -- this can be extended to take a `HashMap (HttpMethod, Path) (HasuraMiddleware a)`
  -> Maybe ConsoleRenderer
  -> SpockT m ()
httpApp corsCfg serverCtx httpLogger _ enableConsole consoleAssetsDir enableTelemetry _ metadataMiddleware consoleRenderer = do

    -- cors middleware
    unless (isCorsDisabled corsCfg) $
      middleware $ corsMiddleware (mkDefaultCorsPolicy corsCfg)

    -- API Console and Root Dir
    when (enableConsole && enableMetadata) serveApiConsole

    -- Health check endpoint
    get "healthz" $ do
      sc <- liftIO $ getSCFromRef $ scCacheRef serverCtx
      if null $ scInconsistentObjs sc
        then setStatus N.status200 >> lazyBytes "OK"
        else setStatus N.status500 >> lazyBytes "ERROR"

    get "v1/version" $ do
      uncurry setHeader jsonHeader
      lazyBytes $ encode $ object [ "version" .= currentVersion ]

    when enableMetadata $ do

      post "v1/query" $ spockAction encodeQErr id $
        mkPostHandler $ mkAPIRespHandler (v1QueryHandler metadataMiddleware)

      post ("api/1/table" <//> var <//> var) $ \tableName queryType ->
        makeSpockAction serverCtx httpLogger encodeQErr id $ mkPostHandler $
          mkAPIRespHandler $ legacyQueryHandler metadataMiddleware (TableName tableName) queryType

    when enablePGDump $
      post "v1alpha1/pg_dump" $ spockAction encodeQErr id $
        mkPostHandler v1Alpha1PGDumpHandler

    when enableConfig $
      get "v1alpha1/config" $ spockAction encodeQErr id $
        mkGetHandler $ do
          onlyAdmin
          let res = encJFromJValue $ runGetConfig (scAuthMode serverCtx)
          return $ JSONResp $ HttpResponse res Nothing

    when enableGraphQL $ do
      post "v1alpha1/graphql/explain" gqlExplainAction

      post "v1alpha1/graphql" $ spockAction GH.encodeGQErr id $
        mkPostHandler $ mkAPIRespHandler v1Alpha1GQHandler

      post "v1/graphql/explain" gqlExplainAction

      post "v1/graphql" $ spockAction GH.encodeGQErr allMod200 $
        mkPostHandler $ mkAPIRespHandler v1GQHandler

    when (isDeveloperAPIEnabled serverCtx) $ do
      get "dev/ekg" $ spockAction encodeQErr id $
        mkGetHandler $ do
          onlyAdmin
          respJ <- liftIO $ EKG.sampleAll $ scEkgStore serverCtx
          return $ JSONResp $ HttpResponse (encJFromJValue $ EKG.sampleToJson respJ) Nothing
      get "dev/plan_cache" $ spockAction encodeQErr id $
        mkGetHandler $ do
          onlyAdmin
          respJ <- liftIO $ E.dumpPlanCache $ scPlanCache serverCtx
          return $ JSONResp $ HttpResponse (encJFromJValue respJ) Nothing
      get "dev/subscriptions" $ spockAction encodeQErr id $
        mkGetHandler $ do
          onlyAdmin
          respJ <- liftIO $ EL.dumpLiveQueriesState False $ scLQState serverCtx
          return $ JSONResp $ HttpResponse (encJFromJValue respJ) Nothing
      get "dev/subscriptions/extended" $ spockAction encodeQErr id $
        mkGetHandler $ do
          onlyAdmin
          respJ <- liftIO $ EL.dumpLiveQueriesState True $ scLQState serverCtx
          return $ JSONResp $ HttpResponse (encJFromJValue respJ) Nothing

    forM_ [GET,POST] $ \m -> hookAny m $ \_ -> do
      req <- request
      let headers = requestHeaders req
      let qErr = err404 NotFound "resource does not exist"
      raiseGenericApiError logger httpLogger headers qErr

  where
    logger = scLogger serverCtx

    spockAction
      :: (FromJSON a, ToJSON a, MonadIO m, HasuraSpockAction m)
      => (Bool -> QErr -> Value) -> (QErr -> QErr) -> APIHandler a -> ActionT m ()
    spockAction = makeSpockAction serverCtx httpLogger


    -- all graphql errors should be of type 200
    allMod200 qe = qe { qeStatus = N.status200 }

    gqlExplainAction =
      spockAction encodeQErr id $ mkPostHandler $
        mkAPIRespHandler gqlExplainHandler

    enableGraphQL = isGraphQLEnabled serverCtx
    enableMetadata = isMetadataEnabled serverCtx
    enablePGDump = isPGDumpEnabled serverCtx
    enableConfig = isConfigEnabled serverCtx

    serveApiConsole = do
      -- redirect / to /console
      get root $ redirect "console"

      -- serve static files if consoleAssetsDir is set
      onJust consoleAssetsDir $ \dir ->
        get ("console/assets" <//> wildcard) $ \path ->
          consoleAssetsHandler logger httpLogger dir (T.unpack path)

      -- serve console html
      get ("console" <//> wildcard) $ \path -> do
        req <- request
        let headers = requestHeaders req
        let authMode = scAuthMode serverCtx
        let consoleHtml = maybe (mkConsoleHTML path authMode enableTelemetry consoleAssetsDir)
                                (\cr -> unConsoleRenderer cr path authMode enableTelemetry consoleAssetsDir)
                                consoleRenderer
        either (raiseGenericApiError logger httpLogger headers . err500 Unexpected . T.pack) html consoleHtml

raiseGenericApiError
  :: (L.ToEngineLog a, MonadIO m)
  => L.Logger
  -> HttpLogger a
  -> [N.Header]
  -> QErr
  -> ActionT m ()
raiseGenericApiError logger httpLogger headers qErr = do
  req <- request
  reqBody <- liftIO $ strictRequestBody req
  reqId <- getRequestId $ requestHeaders req
<<<<<<< HEAD
  logError logger httpLogger Nothing reqId req (Left reqBody) qErr headers
=======
  logError logger Nothing reqId req (Left reqBody) qErr
>>>>>>> a9107a2f
  uncurry setHeader jsonHeader
  setStatus $ qeStatus qErr
  lazyBytes $ encode qErr


-- middlewareToApp :: Wai.Middleware -> Wai.Application
-- middlewareToApp mw =
--     mw fallbackApp
--     where
--       fallbackApp :: Wai.Application
--       fallbackApp _ respond = respond notFound
--       notFound = respStateToResponse $ errorResponse N.status404 "404 - File not found"

-- errorResponse s e =
--     ResponseValState $
--     ResponseState
--     { rs_responseHeaders =
--           HM.singleton "Content-Type" "text/html"
--     , rs_multiResponseHeaders =
--           HM.empty
--     , rs_status = s
--     , rs_responseBody = ResponseBody $ \status headers ->
--         Wai.responseLBS status headers $
--         BSL.concat [ "<html><head><title>"
--                    , e
--                    , "</title></head><body><h1>"
--                    , e
--                    , "</h1></body></html>"
--                    ]
--     }

-- respStateToResponse (ResponseValState (ResponseState headers multiHeaders status (ResponseBody body))) =
--     let mkMultiHeader (k, vals) =
--             let kCi = multiHeaderCI k
--             in map (\v -> (kCi, v)) vals
--         outHeaders =
--             HM.toList headers
--             ++ (concatMap mkMultiHeader $ HM.toList multiHeaders)
--     in body status outHeaders
-- respStateToResponse _ = error "ResponseState expected"<|MERGE_RESOLUTION|>--- conflicted
+++ resolved
@@ -203,19 +203,12 @@
   -> Wai.Request
   -> BL.ByteString
   -> Maybe (UTCTime, UTCTime)
-<<<<<<< HEAD
+  -> Maybe CompressionType
   -> [N.Header]
   -> m ()
-logSuccess logger httpLogger userInfoM reqId httpReq res qTime headers =
+logSuccess logger httpLogger userInfoM reqId httpReq res qTime cType headers =
   L.unLogger logger $ httpLogger $
-    mkHttpAccessLogContext userInfoM reqId httpReq res qTime headers
-=======
-  -> Maybe CompressionType
-  -> m ()
-logSuccess logger userInfoM reqId httpReq res qTime cType =
-  liftIO $ L.unLogger logger $
-  mkHttpAccessLog userInfoM reqId httpReq res qTime cType
->>>>>>> a9107a2f
+    mkHttpAccessLogContext userInfoM reqId httpReq res qTime cType headers
 
 logError
   :: (MonadIO m, L.ToEngineLog a)
@@ -225,13 +218,12 @@
   -> RequestId
   -> Wai.Request
   -> Either BL.ByteString Value
-<<<<<<< HEAD
   -> QErr
   -> [N.Header]
   -> m ()
 logError logger httpLogger userInfoM reqId httpReq req qErr headers =
   L.unLogger logger $ httpLogger $
-    mkHttpErrorLogContext userInfoM reqId httpReq qErr req Nothing headers
+    mkHttpErrorLogContext userInfoM reqId httpReq qErr req Nothing Nothing headers
 
 class (Monad m) => HasuraSpockAction m where
   makeSpockAction
@@ -319,12 +311,6 @@
 --             mapM_ (mapM_ (uncurry setHeader . unHeader)) h
 --             lazyBytes b
 
-=======
-  -> QErr -> m ()
-logError logger userInfoM reqId httpReq req qErr =
-  liftIO $ L.unLogger logger $
-  mkHttpErrorLog userInfoM reqId httpReq qErr req Nothing Nothing
->>>>>>> a9107a2f
 
 mkSpockAction
   :: (MonadIO m, FromJSON a, ToJSON a, L.ToEngineLog b)
@@ -347,16 +333,11 @@
       manager = scManager serverCtx
 
   requestId <- getRequestId headers
-<<<<<<< HEAD
 
   -- default to @getUserInfo@ if no user-auth middleware is passed
   let resolveUserInfo = fromMaybe getUserInfo userAuthMiddleware
   userInfoE <- liftIO $ runExceptT $ resolveUserInfo logger manager headers authMode
   userInfo  <- either (logErrorAndResp Nothing requestId req (Left reqBody) False headers . qErrModifier)
-=======
-  userInfoE <- liftIO $ runExceptT $ getUserInfo logger manager headers authMode
-  userInfo  <- either (logErrorAndResp Nothing requestId req (Left reqBody) False . qErrModifier)
->>>>>>> a9107a2f
                return userInfoE
 
   let handlerState = HandlerCtx serverCtx userInfo headers requestId
@@ -370,11 +351,7 @@
       return (res, Nothing)
     AHPost handler -> do
       parsedReqE <- runExceptT $ parseBody reqBody
-<<<<<<< HEAD
       parsedReq  <- either (logErrorAndResp (Just userInfo) requestId req (Left reqBody) (isAdmin curRole) headers . qErrModifier)
-=======
-      parsedReq  <- either (logErrorAndResp (Just userInfo) requestId req (Left reqBody) (isAdmin curRole) . qErrModifier)
->>>>>>> a9107a2f
                     return parsedReqE
       res <- liftIO $ runReaderT (runExceptT $ handler parsedReq) handlerState
       return (res, Just parsedReq)
@@ -387,13 +364,8 @@
   -- log and return result
   case modResult of
     Left err  -> let jErr = maybe (Left reqBody) (Right . toJSON) q
-<<<<<<< HEAD
                  in logErrorAndResp (Just userInfo) requestId req jErr (isAdmin curRole) headers err
     Right res -> logSuccessAndResp (Just userInfo) requestId req res (Just (t1, t2)) headers
-=======
-                 in logErrorAndResp (Just userInfo) requestId req jErr (isAdmin curRole) err
-    Right res -> logSuccessAndResp (Just userInfo) requestId req res (Just (t1, t2))
->>>>>>> a9107a2f
 
   where
     logger = scLogger serverCtx
@@ -405,59 +377,52 @@
       -> Wai.Request
       -> Either BL.ByteString Value
       -> Bool
-<<<<<<< HEAD
       -> [N.Header]
       -> QErr
       -> ActionCtxT ctx m a
     logErrorAndResp userInfo reqId req reqBody includeInternal headers qErr = do
       logError logger httpLogger userInfo reqId req reqBody qErr headers
-=======
-      -> QErr
-      -> ActionCtxT ctx m a
-    logErrorAndResp userInfo reqId req reqBody includeInternal qErr = do
-      logError logger userInfo reqId req reqBody qErr
->>>>>>> a9107a2f
       setStatus $ qeStatus qErr
       let responseByteString = encode $ qErrEncoder includeInternal qErr
       forM_ respLogger $ \rLogger -> liftIO $ rLogger logger responseByteString
       json $ qErrEncoder includeInternal qErr
 
-<<<<<<< HEAD
-    logSuccessAndResp userInfo reqId req result qTime headers = do
-      logSuccess logger httpLogger userInfo reqId req (apiRespToLBS result) qTime headers
-      case result of
-        JSONResp (HttpResponse j h) -> do
-          uncurry setHeader jsonHeader
-          uncurry setHeader (requestIdHeader, unRequestId reqId)
-          mapM_ (mapM_ (uncurry setHeader . unHeader)) h
-          let responseByteString = encJToLBS j
-          forM_ respLogger $ \rLogger -> liftIO $ rLogger logger responseByteString
-          lazyBytes responseByteString
-        RawResp (HttpResponse b h) -> do
-          uncurry setHeader (requestIdHeader, unRequestId reqId)
-          mapM_ (mapM_ (uncurry setHeader . unHeader)) h
-          lazyBytes b
-=======
-    logSuccessAndResp userInfo reqId req result qTime =
+-- <<<<<<< HEAD
+--     logSuccessAndResp userInfo reqId req result qTime headers = do
+--       logSuccess logger httpLogger userInfo reqId req (apiRespToLBS result) qTime headers
+--       case result of
+--         JSONResp (HttpResponse j h) -> do
+--           uncurry setHeader jsonHeader
+--           uncurry setHeader (requestIdHeader, unRequestId reqId)
+--           mapM_ (mapM_ (uncurry setHeader . unHeader)) h
+--           let responseByteString = encJToLBS j
+--           forM_ respLogger $ \rLogger -> liftIO $ rLogger logger responseByteString
+--           lazyBytes responseByteString
+--         RawResp (HttpResponse b h) -> do
+--           uncurry setHeader (requestIdHeader, unRequestId reqId)
+--           mapM_ (mapM_ (uncurry setHeader . unHeader)) h
+--           lazyBytes b
+-- =======
+    logSuccessAndResp userInfo reqId req result qTime reqHeaders =
       case result of
         JSONResp (HttpResponse encJson h) ->
-          possiblyCompressedLazyBytes userInfo reqId req qTime (encJToLBS encJson) $
-            pure jsonHeader <> mkHeaders h
+          possiblyCompressedLazyBytes userInfo reqId req qTime (encJToLBS encJson)
+            (pure jsonHeader <> mkHeaders h) reqHeaders
         RawResp (HttpResponse rawBytes h) ->
-          possiblyCompressedLazyBytes userInfo reqId req qTime rawBytes $ mkHeaders h
-
-    possiblyCompressedLazyBytes userInfo reqId req qTime respBytes respHeaders = do
+          possiblyCompressedLazyBytes userInfo reqId req qTime rawBytes (mkHeaders h) reqHeaders
+
+    possiblyCompressedLazyBytes userInfo reqId req qTime respBytes respHeaders reqHeaders = do
       let (compressedResp, mEncodingHeader, mCompressionType) =
             compressResponse (requestHeaders req) respBytes
           encodingHeader = maybe [] pure mEncodingHeader
           reqIdHeader = (requestIdHeader, unRequestId reqId)
           allRespHeaders = pure reqIdHeader <> encodingHeader <> respHeaders
-      logSuccess logger userInfo reqId req compressedResp qTime mCompressionType
+      logSuccess logger httpLogger userInfo reqId req compressedResp qTime mCompressionType reqHeaders
+      forM_ respLogger $ \rLogger -> liftIO $ rLogger logger respBytes
       mapM_ (uncurry setHeader) allRespHeaders
       lazyBytes compressedResp
 
     mkHeaders = maybe [] (map unHeader)
->>>>>>> a9107a2f
 
 v1QueryHandler :: Maybe (HasuraMiddleware RQLQuery) -> RQLQuery -> Handler (HttpResponse EncJSON)
 v1QueryHandler metadataMiddleware query = do
@@ -603,11 +568,7 @@
   -> Handler (HttpResponse EncJSON)
 legacyQueryHandler metadataMiddleware tn queryType req =
   case M.lookup queryType queryParsers of
-<<<<<<< HEAD
-    Just queryParser -> getQueryParser queryParser qt req >>= v1QueryHandler metadataMiddleware
-=======
-    Just queryParser -> getLegacyQueryParser queryParser qt req >>= (v1QueryHandler . RQV1)
->>>>>>> a9107a2f
+    Just queryParser -> getLegacyQueryParser queryParser qt req >>= (v1QueryHandler metadataMiddleware . RQV1)
     Nothing          -> throw404 "No such resource exists"
   where
     qt = QualifiedObject publicSchema tn
@@ -645,42 +606,26 @@
   -> Bool
   -> InstanceId
   -> S.HashSet API
-<<<<<<< HEAD
-  -> EL.LQOpts
+  -> EL.LiveQueriesOptions
   -> Maybe UserAuthMiddleware
   -> Maybe (HasuraMiddleware RQLQuery)
   -> Maybe ConsoleRenderer
   -> (forall b. m b -> IO b)
-  -> m (Wai.Application, SchemaCacheRef, Maybe UTCTime)
+  -- ^ Lift function for Spock actions taken by @spockT@ (https://hackage.haskell.org/package/Spock-core-0.13.0.0/docs/Web-Spock-Core.html)
+  -> m HasuraApp
 mkWaiApp isoLevel loggerCtx httpLogger respLogger sqlGenCtx enableAL pool ci httpManager mode corsCfg
          enableConsole consoleAssetsDir enableTelemetry instanceId apis
          lqOpts authMiddleware metadataMiddleware renderConsole liftFn = do
-=======
-  -> EL.LiveQueriesOptions
-  -> IO HasuraApp
-mkWaiApp isoLevel loggerCtx sqlGenCtx enableAL pool ci httpManager mode
-         corsCfg enableConsole consoleAssetsDir enableTelemetry
-         instanceId apis lqOpts = do
-
->>>>>>> a9107a2f
+
     let pgExecCtx = PGExecCtx pool isoLevel
         pgExecCtxSer = PGExecCtx pool Q.Serializable
         runCtx = RunCtx adminUserInfo httpManager sqlGenCtx
     (cacheRef, cacheBuiltTime) <- do
-<<<<<<< HEAD
-      pgResp <- runExceptT $ peelRun emptySchemaCache adminUserInfo
-                httpManager sqlGenCtx pgExecCtxSer $ do
-                  buildSchemaCache
-                  liftTx fetchLastUpdate
-      (time, sc) <- either (liftIO . initErrExit) return pgResp
-      scRef <- liftIO $  newIORef (sc, initSchemaCacheVer)
-=======
       pgResp <- runExceptT $ peelRun emptySchemaCache runCtx pgExecCtxSer $ do
         buildSchemaCache
         liftTx fetchLastUpdate
-      (time, sc) <- either initErrExit return pgResp
-      scRef <- newIORef (sc, initSchemaCacheVer)
->>>>>>> a9107a2f
+      (time, sc) <- either (liftIO . initErrExit) return pgResp
+      scRef <- liftIO $  newIORef (sc, initSchemaCacheVer)
       return (scRef, snd <$> time)
 
     cacheLock <- liftIO $ newMVar ()
@@ -867,48 +812,7 @@
   req <- request
   reqBody <- liftIO $ strictRequestBody req
   reqId <- getRequestId $ requestHeaders req
-<<<<<<< HEAD
   logError logger httpLogger Nothing reqId req (Left reqBody) qErr headers
-=======
-  logError logger Nothing reqId req (Left reqBody) qErr
->>>>>>> a9107a2f
   uncurry setHeader jsonHeader
   setStatus $ qeStatus qErr
-  lazyBytes $ encode qErr
-
-
--- middlewareToApp :: Wai.Middleware -> Wai.Application
--- middlewareToApp mw =
---     mw fallbackApp
---     where
---       fallbackApp :: Wai.Application
---       fallbackApp _ respond = respond notFound
---       notFound = respStateToResponse $ errorResponse N.status404 "404 - File not found"
-
--- errorResponse s e =
---     ResponseValState $
---     ResponseState
---     { rs_responseHeaders =
---           HM.singleton "Content-Type" "text/html"
---     , rs_multiResponseHeaders =
---           HM.empty
---     , rs_status = s
---     , rs_responseBody = ResponseBody $ \status headers ->
---         Wai.responseLBS status headers $
---         BSL.concat [ "<html><head><title>"
---                    , e
---                    , "</title></head><body><h1>"
---                    , e
---                    , "</h1></body></html>"
---                    ]
---     }
-
--- respStateToResponse (ResponseValState (ResponseState headers multiHeaders status (ResponseBody body))) =
---     let mkMultiHeader (k, vals) =
---             let kCi = multiHeaderCI k
---             in map (\v -> (kCi, v)) vals
---         outHeaders =
---             HM.toList headers
---             ++ (concatMap mkMultiHeader $ HM.toList multiHeaders)
---     in body status outHeaders
--- respStateToResponse _ = error "ResponseState expected"+  lazyBytes $ encode qErr