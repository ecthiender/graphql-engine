--- conflicted
+++ resolved
@@ -445,17 +445,10 @@
   -> InstanceId
   -> S.HashSet API
   -> EL.LiveQueriesOptions
-<<<<<<< HEAD
+  -> E.PlanCacheOptions
   -> m HasuraApp
 mkWaiApp isoLevel loggerCtx sqlGenCtx enableAL pool ci httpManager mode corsCfg enableConsole consoleAssetsDir
-         enableTelemetry instanceId apis lqOpts = do
-=======
-  -> E.PlanCacheOptions
-  -> IO HasuraApp
-mkWaiApp isoLevel loggerCtx sqlGenCtx enableAL pool ci httpManager mode
-         corsCfg enableConsole consoleAssetsDir enableTelemetry
-         instanceId apis lqOpts planCacheOptions = do
->>>>>>> 6abe8d79
+         enableTelemetry instanceId apis lqOpts planCacheOptions = do
 
     let pgExecCtx = PGExecCtx pool isoLevel
         pgExecCtxSer = PGExecCtx pool Q.Serializable
@@ -469,13 +462,8 @@
       scRef <- liftIO $  newIORef (sc, initSchemaCacheVer)
       return (scRef, snd <$> time)
 
-<<<<<<< HEAD
     cacheLock <- liftIO $ newMVar ()
-    planCache <- liftIO E.initPlanCache
-=======
-    cacheLock <- newMVar ()
-    planCache <- E.initPlanCache planCacheOptions
->>>>>>> 6abe8d79
+    planCache <- liftIO $ E.initPlanCache planCacheOptions
 
     let corsPolicy = mkDefaultCorsPolicy corsCfg
         logger = L.mkLogger loggerCtx
