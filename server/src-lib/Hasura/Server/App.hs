{-# LANGUAGE CPP        #-}
{-# LANGUAGE DataKinds  #-}
{-# LANGUAGE RankNTypes #-}

module Hasura.Server.App where

import           Control.Arrow                          ((***))
import           Control.Concurrent.MVar
import           Control.Exception                      (IOException, try)
import           Data.Aeson                             hiding (json)
import           Data.IORef
import           Data.Time.Clock                        (UTCTime,
                                                         getCurrentTime)
import           Network.Mime                           (defaultMimeLookup)
import           Network.Wai                            (requestHeaders,
                                                         strictRequestBody)
import           System.Exit                            (exitFailure)
import           System.FilePath                        (joinPath, takeFileName)
import           Web.Spock.Core

import qualified Data.ByteString.Lazy                   as BL
import qualified Data.HashMap.Strict                    as M
import qualified Data.HashSet                           as S
import qualified Data.Text                              as T
import qualified Network.HTTP.Client                    as HTTP
import qualified Network.HTTP.Types                     as N
import qualified Network.Wai                            as Wai
import qualified Network.Wai.Handler.WebSockets         as WS
import qualified Network.WebSockets                     as WS
import qualified Text.Mustache                          as M
import qualified Text.Mustache.Compile                  as M

import qualified Database.PG.Query                      as Q
import qualified Hasura.GraphQL.Execute                 as E
import qualified Hasura.GraphQL.Execute.LiveQuery       as EL
import qualified Hasura.GraphQL.Explain                 as GE
import qualified Hasura.GraphQL.Schema                  as GS
import qualified Hasura.GraphQL.Transport.HTTP          as GH
import qualified Hasura.GraphQL.Transport.HTTP.Protocol as GH
import qualified Hasura.GraphQL.Transport.WebSocket     as WS
import qualified Hasura.Logging                         as L
import qualified Hasura.Server.PGDump                   as PGD

import           Hasura.EncJSON
import           Hasura.Prelude                         hiding (get, put)
import           Hasura.RQL.DDL.RemoteSchema
import           Hasura.RQL.DDL.Schema.Table
import           Hasura.RQL.DML.QueryTemplate
import           Hasura.RQL.Types
import           Hasura.Server.Auth                     (AuthMode (..),
                                                         getUserInfo)
import           Hasura.Server.Config                   (runGetConfig)
import           Hasura.Server.Context
import           Hasura.Server.Cors
import           Hasura.Server.Init
import           Hasura.Server.Logging
import           Hasura.Server.Middleware               (corsMiddleware)
import           Hasura.Server.Query
import           Hasura.Server.Utils
import           Hasura.Server.Version
import           Hasura.SQL.Types

consoleTmplt :: M.Template
consoleTmplt = $(M.embedSingleTemplate "src-rsr/console.html")

boolToText :: Bool -> T.Text
boolToText = bool "false" "true"

isAdminSecretSet :: AuthMode -> T.Text
isAdminSecretSet AMNoAuth = boolToText False
isAdminSecretSet _        = boolToText True

data SchemaCacheRef
  = SchemaCacheRef
  { _scrLock     :: MVar ()
  , _scrCache    :: IORef (SchemaCache, SchemaCacheVer)
  -- an action to run when schemacache changes
  , _scrOnChange :: IO ()
  }

getSCFromRef :: SchemaCacheRef -> IO SchemaCache
getSCFromRef scRef = fst <$> readIORef (_scrCache scRef)

logInconsObjs :: L.Logger -> [InconsistentMetadataObj] -> IO ()
logInconsObjs logger objs =
  unless (null objs) $ L.unLogger logger $ mkInconsMetadataLog objs

withSCUpdate
  :: (MonadIO m, MonadError e m)
  => SchemaCacheRef -> L.Logger -> m (a, SchemaCache) -> m a
withSCUpdate scr logger action = do
  acquireLock
  (res, newSC) <- action `catchError` onError
  liftIO $ do
    -- update schemacache in IO reference
    modifyIORef' cacheRef $
      \(_, prevVer) -> (newSC, incSchemaCacheVer prevVer)
    -- log any inconsistent objects
    logInconsObjs logger $ scInconsistentObjs newSC
    onChange
  releaseLock
  return res
  where
    SchemaCacheRef lk cacheRef onChange = scr
    onError e   = releaseLock >> throwError e
    acquireLock = liftIO $ takeMVar lk
    releaseLock = liftIO $ putMVar lk ()

data ServerCtx
  = ServerCtx
  { scPGExecCtx       :: !PGExecCtx
  , scConnInfo        :: !Q.ConnInfo
  , scLogger          :: !L.Logger
  , scCacheRef        :: !SchemaCacheRef
  , scAuthMode        :: !AuthMode
  , scManager         :: !HTTP.Manager
  , scSQLGenCtx       :: !SQLGenCtx
  , scEnabledAPIs     :: !(S.HashSet API)
  , scInstanceId      :: !InstanceId
  , scPlanCache       :: !E.PlanCache
  , scLQState         :: !EL.LiveQueriesState
  , scEnableAllowlist :: !Bool
  , scVerboseLogging  :: !L.VerboseLogging
  }

data HandlerCtx
  = HandlerCtx
  { hcServerCtx  :: !ServerCtx
  , hcUser       :: !UserInfo
  , hcReqHeaders :: ![N.Header]
  , hcRequestId  :: !RequestId
  }

type Handler = ExceptT QErr (ReaderT HandlerCtx IO)

data APIResp
  = JSONResp !(HttpResponse EncJSON)
  | RawResp  !(HttpResponse BL.ByteString)

apiRespToLBS :: APIResp -> BL.ByteString
apiRespToLBS = \case
  JSONResp (HttpResponse j _) -> encJToLBS j
  RawResp (HttpResponse b _)  -> b

data APIHandler a
  = AHGet !(Handler APIResp)
  | AHPost !(a -> Handler APIResp)

mkGetHandler :: Handler APIResp -> APIHandler ()
mkGetHandler = AHGet

mkPostHandler :: (a -> Handler APIResp) -> APIHandler a
mkPostHandler = AHPost

mkAPIRespHandler :: (a -> Handler (HttpResponse EncJSON)) -> (a -> Handler APIResp)
mkAPIRespHandler = (fmap . fmap) JSONResp

isMetadataEnabled :: ServerCtx -> Bool
isMetadataEnabled sc = S.member METADATA $ scEnabledAPIs sc

isGraphQLEnabled :: ServerCtx -> Bool
isGraphQLEnabled sc = S.member GRAPHQL $ scEnabledAPIs sc

isPGDumpEnabled :: ServerCtx -> Bool
isPGDumpEnabled sc = S.member PGDUMP $ scEnabledAPIs sc

isConfigEnabled :: ServerCtx -> Bool
isConfigEnabled sc = S.member CONFIG $ scEnabledAPIs sc

isDeveloperAPIEnabled :: ServerCtx -> Bool
isDeveloperAPIEnabled sc = S.member DEVELOPER $ scEnabledAPIs sc

-- {-# SCC parseBody #-}
parseBody :: (FromJSON a, MonadError QErr m) => BL.ByteString -> m a
parseBody reqBody =
  case eitherDecode' reqBody of
    Left e     -> throw400 InvalidJSON (T.pack e)
    Right jVal -> decodeValue jVal

onlyAdmin :: Handler ()
onlyAdmin = do
  uRole <- asks (userRole . hcUser)
  when (uRole /= adminRole) $
    throw400 AccessDenied "You have to be an admin to access this endpoint"

buildQCtx ::  Handler QCtx
buildQCtx = do
  scRef    <- scCacheRef . hcServerCtx <$> ask
  userInfo <- asks hcUser
  cache <- fmap fst $ liftIO $ readIORef $ _scrCache scRef
  sqlGenCtx <- scSQLGenCtx . hcServerCtx <$> ask
  return $ QCtx userInfo cache sqlGenCtx

logResult
  :: (MonadIO m)
  => L.Logger
  -> L.VerboseLogging
  -> Maybe UserInfo
  -> RequestId
  -> Wai.Request
  -> Maybe Value
  -> Either QErr BL.ByteString
  -> Maybe (UTCTime, UTCTime)
  -> m ()
logResult logger verbose userInfoM reqId httpReq req res qTime =
  liftIO $ L.unLogger logger $
    mkAccessLog verbose userInfoM reqId httpReq res req qTime

logError
  :: (MonadIO m)
  => L.Logger
  -> L.VerboseLogging
  -> Maybe UserInfo
  -> RequestId
  -> Wai.Request
  -> Maybe Value
  -> QErr -> m ()
logError logger verbose userInfoM reqId httpReq req qErr =
  logResult logger verbose userInfoM reqId httpReq req (Left qErr) Nothing

mkSpockAction
  :: (MonadIO m, FromJSON a, ToJSON a)
  => (Bool -> QErr -> Value)
  -> (QErr -> QErr)
  -> ServerCtx
  -> APIHandler a
  -> ActionT m ()
mkSpockAction qErrEncoder qErrModifier serverCtx apiHandler = do
  req <- request
  reqBody <- liftIO $ strictRequestBody req
  let headers = requestHeaders req
      authMode = scAuthMode serverCtx
      manager = scManager serverCtx

  requestId <- getRequestId headers
  userInfoE <- liftIO $ runExceptT $ getUserInfo logger manager headers authMode
  userInfo  <- either (logAndThrow requestId req reqBody False . qErrModifier)
               return userInfoE

  let handlerState = HandlerCtx serverCtx userInfo headers requestId
      curRole = userRole userInfo

  t1 <- liftIO getCurrentTime -- for measuring response time purposes

  (result, q) <- case apiHandler of
    AHGet handler -> do
      res <- liftIO $ runReaderT (runExceptT handler) handlerState
      return (res, Nothing)
    AHPost handler -> do
      parsedReqE <- runExceptT $ parseBody reqBody
      parsedReq  <- either (qErrToResp (isAdmin curRole) . qErrModifier) return parsedReqE
      res <- liftIO $ runReaderT (runExceptT $ handler parsedReq) handlerState
      return (res, Just parsedReq)

  t2 <- liftIO getCurrentTime -- for measuring response time purposes

  -- apply the error modifier
  let modResult = fmapL qErrModifier result

  -- log result
  logResult logger verboseLog (Just userInfo) requestId req (toJSON <$> q)
    (apiRespToLBS <$> modResult) $ Just (t1, t2)
  either (qErrToResp (isAdmin curRole)) (resToResp requestId) modResult

  where
    logger     = scLogger serverCtx
    verboseLog = scVerboseLogging serverCtx

    logAndThrow reqId req reqBody includeInternal qErr = do
      let reqTxt = Just $ toJSON $ String $ bsToTxt $ BL.toStrict reqBody
      logError logger verboseLog Nothing reqId req reqTxt qErr
      qErrToResp includeInternal qErr

    -- encode error response
    qErrToResp :: (MonadIO m) => Bool -> QErr -> ActionCtxT ctx m b
    qErrToResp includeInternal qErr = do
      setStatus $ qeStatus qErr
      json $ qErrEncoder includeInternal qErr

    resToResp reqId = \case
      JSONResp (HttpResponse j h) -> do
        uncurry setHeader jsonHeader
        uncurry setHeader (requestIdHeader, unRequestId reqId)
        mapM_ (mapM_ (uncurry setHeader . unHeader)) h
        lazyBytes $ encJToLBS j
      RawResp (HttpResponse b h) -> do
        uncurry setHeader (requestIdHeader, unRequestId reqId)
        mapM_ (mapM_ (uncurry setHeader . unHeader)) h
        lazyBytes b


v1QueryHandler :: RQLQuery -> Handler (HttpResponse EncJSON)
v1QueryHandler query = do
  scRef <- scCacheRef . hcServerCtx <$> ask
  logger <- scLogger . hcServerCtx <$> ask
  res <- bool (fst <$> dbAction) (withSCUpdate scRef logger dbActionReload) $
         queryNeedsReload query
  return $ HttpResponse res Nothing
  where
    -- Hit postgres
    dbAction = do
      userInfo <- asks hcUser
      scRef <- scCacheRef . hcServerCtx <$> ask
      schemaCache <- fmap fst $ liftIO $ readIORef $ _scrCache scRef
      httpMgr <- scManager . hcServerCtx <$> ask
      sqlGenCtx <- scSQLGenCtx . hcServerCtx <$> ask
      pgExecCtx <- scPGExecCtx . hcServerCtx <$> ask
      instanceId <- scInstanceId . hcServerCtx <$> ask
      runQuery pgExecCtx instanceId userInfo schemaCache httpMgr sqlGenCtx query

    -- Also update the schema cache
    dbActionReload = do
      (resp, newSc) <- dbAction
      httpMgr <- scManager . hcServerCtx <$> ask
      --FIXME: should we be fetching the remote schema again? if not how do we get the remote schema?
      newSc' <- GS.updateSCWithGCtx newSc >>= flip resolveRemoteSchemas httpMgr
      return (resp, newSc')

v1Alpha1GQHandler
  :: GH.GQLReqUnparsed
  -> Handler (HttpResponse EncJSON)
v1Alpha1GQHandler query = do
  userInfo <- asks hcUser
  reqHeaders <- asks hcReqHeaders
  manager <- scManager . hcServerCtx <$> ask
  scRef <- scCacheRef . hcServerCtx <$> ask
  (sc, scVer) <- liftIO $ readIORef $ _scrCache scRef
  pgExecCtx <- scPGExecCtx . hcServerCtx <$> ask
  sqlGenCtx <- scSQLGenCtx . hcServerCtx <$> ask
  planCache <- scPlanCache . hcServerCtx <$> ask
  enableAL  <- scEnableAllowlist . hcServerCtx <$> ask
  logger    <- scLogger . hcServerCtx <$> ask
  verbose   <- scVerboseLogging . hcServerCtx <$> ask
  requestId <- asks hcRequestId
  let execCtx = E.ExecutionCtx logger verbose sqlGenCtx pgExecCtx planCache
                sc scVer manager enableAL
  flip runReaderT execCtx $ GH.runGQ requestId userInfo reqHeaders query

v1GQHandler
  :: GH.GQLReqUnparsed
  -> Handler (HttpResponse EncJSON)
v1GQHandler = v1Alpha1GQHandler

gqlExplainHandler :: GE.GQLExplain -> Handler (HttpResponse EncJSON)
gqlExplainHandler query = do
  onlyAdmin
  scRef <- scCacheRef . hcServerCtx <$> ask
  sc <- fmap fst $ liftIO $ readIORef $ _scrCache scRef
  pgExecCtx <- scPGExecCtx . hcServerCtx <$> ask
  sqlGenCtx <- scSQLGenCtx . hcServerCtx <$> ask
  enableAL <- scEnableAllowlist . hcServerCtx <$> ask
  res <- GE.explainGQLQuery pgExecCtx sc sqlGenCtx enableAL query
  return $ HttpResponse res Nothing

v1Alpha1PGDumpHandler :: PGD.PGDumpReqBody -> Handler APIResp
v1Alpha1PGDumpHandler b = do
  onlyAdmin
  ci <- scConnInfo . hcServerCtx <$> ask
  output <- PGD.execPGDump b ci
  return $ RawResp $ HttpResponse output (Just [Header sqlHeader])

consoleAssetsHandler :: L.Logger -> L.VerboseLogging -> Text -> FilePath -> ActionT IO ()
consoleAssetsHandler logger verbose dir path = do
  -- '..' in paths need not be handed as it is resolved in the url by
  -- spock's routing. we get the expanded path.
  eFileContents <- liftIO $ try $ BL.readFile $
    joinPath [T.unpack dir, path]
  either onError onSuccess eFileContents
  where
    onSuccess c = do
      mapM_ (uncurry setHeader) headers
      lazyBytes c
    onError :: IOException -> ActionT IO ()
    onError = raiseGenericApiError logger verbose . err404 NotFound . T.pack . show
    fn = T.pack $ takeFileName path
    -- set gzip header if the filename ends with .gz
    (fileName, encHeader) = case T.stripSuffix ".gz" fn of
      Just v  -> (v, [gzipHeader])
      Nothing -> (fn, [])
    mimeType = bsToTxt $ defaultMimeLookup fileName
    headers = ("Content-Type", mimeType) : encHeader

mkConsoleHTML :: T.Text -> AuthMode -> Bool -> Maybe Text -> Either String T.Text
mkConsoleHTML path authMode enableTelemetry consoleAssetsDir =
  bool (Left errMsg) (Right res) $ null errs
  where
    (errs, res) = M.checkedSubstitute consoleTmplt $
      -- variables required to render the template
      object [ "isAdminSecretSet" .= isAdminSecretSet authMode
             , "consolePath" .= consolePath
             , "enableTelemetry" .= boolToText enableTelemetry
             , "cdnAssets" .= boolToText (isNothing consoleAssetsDir)
             , "assetsVersion" .= consoleVersion
             ]
    consolePath = case path of
      "" -> "/console"
      r  -> "/console/" <> r
    errMsg = "console template rendering failed: " ++ show errs


newtype QueryParser
  = QueryParser
  { getQueryParser :: QualifiedTable -> Object -> Handler RQLQuery }

queryParsers :: M.HashMap T.Text QueryParser
queryParsers =
  M.fromList
  [ ("select", mkQueryParser RQSelect)
  , ("insert", mkQueryParser RQInsert)
  , ("update", mkQueryParser RQUpdate)
  , ("delete", mkQueryParser RQDelete)
  , ("count", mkQueryParser RQCount)
  ]
  where
    mkQueryParser f =
      QueryParser $ \qt obj -> do
      let val = Object $ M.insert "table" (toJSON qt) obj
      q <- decodeValue val
      return $ f q

legacyQueryHandler :: TableName -> T.Text -> Object
                   -> Handler (HttpResponse EncJSON)
legacyQueryHandler tn queryType req =
  case M.lookup queryType queryParsers of
    Just queryParser -> getQueryParser queryParser qt req >>= v1QueryHandler
    Nothing          -> throw404 "No such resource exists"
  where
    qt = QualifiedObject publicSchema tn

initErrExit :: QErr -> IO a
initErrExit e = do
  putStrLn $
    "failed to build schema-cache because of inconsistent metadata: "
    <> T.unpack (qeError e)
  exitFailure

mkWaiApp
  :: Q.TxIsolation
  -> L.LoggerCtx
  -> SQLGenCtx
  -> Bool
  -> Q.PGPool
  -> Q.ConnInfo
  -> HTTP.Manager
  -> AuthMode
  -> CorsConfig
  -> Bool
  -> Maybe Text
  -> Bool
  -> InstanceId
  -> S.HashSet API
  -> EL.LQOpts
  -> L.VerboseLogging
  -> IO (Wai.Application, SchemaCacheRef, Maybe UTCTime)
mkWaiApp isoLevel loggerCtx sqlGenCtx enableAL pool ci httpManager mode corsCfg
         enableConsole consoleAssetsDir enableTelemetry instanceId apis lqOpts
         verLog = do

    let pgExecCtx = PGExecCtx pool isoLevel
        pgExecCtxSer = PGExecCtx pool Q.Serializable
    (cacheRef, cacheBuiltTime) <- do
      pgResp <- runExceptT $ peelRun emptySchemaCache adminUserInfo
                httpManager sqlGenCtx pgExecCtxSer $ do
                  buildSchemaCache
                  liftTx fetchLastUpdate
      (time, sc) <- either initErrExit return pgResp
      scRef <- newIORef (sc, initSchemaCacheVer)
      return (scRef, snd <$> time)

    cacheLock <- newMVar ()
    planCache <- E.initPlanCache

    let corsPolicy = mkDefaultCorsPolicy corsCfg
        logger = L.mkLogger loggerCtx

    lqState <- EL.initLiveQueriesState lqOpts pgExecCtx
    wsServerEnv <- WS.createWSServerEnv logger pgExecCtx lqState cacheRef
                   httpManager corsPolicy sqlGenCtx enableAL planCache verLog

    let schemaCacheRef =
          SchemaCacheRef cacheLock cacheRef (E.clearPlanCache planCache)
        serverCtx = ServerCtx pgExecCtx ci logger schemaCacheRef mode httpManager
                    sqlGenCtx apis instanceId planCache lqState enableAL verLog

    spockApp <- spockAsApp $ spockT id $
                httpApp corsCfg serverCtx enableConsole
                  consoleAssetsDir enableTelemetry

    let wsServerApp = WS.createWSServerApp mode wsServerEnv
    return ( WS.websocketsOr WS.defaultConnectionOptions wsServerApp spockApp
           , schemaCacheRef
           , cacheBuiltTime
           )

httpApp :: CorsConfig -> ServerCtx -> Bool -> Maybe Text -> Bool -> SpockT IO ()
httpApp corsCfg serverCtx enableConsole consoleAssetsDir enableTelemetry = do
    -- cors middleware
    unless (isCorsDisabled corsCfg) $
      middleware $ corsMiddleware (mkDefaultCorsPolicy corsCfg)

    -- API Console and Root Dir
    when (enableConsole && enableMetadata) serveApiConsole

    -- Health check endpoint
    get "healthz" $ do
      sc <- liftIO $ getSCFromRef $ scCacheRef serverCtx
      if null $ scInconsistentObjs sc
        then setStatus N.status200 >> lazyBytes "OK"
        else setStatus N.status500 >> lazyBytes "ERROR"

    get "v1/version" $ do
      uncurry setHeader jsonHeader
      lazyBytes $ encode $ object [ "version" .= currentVersion ]

    when enableMetadata $ do
      get    ("v1/template" <//> var) tmpltGetOrDeleteH
      post   ("v1/template" <//> var) tmpltPutOrPostH
      put    ("v1/template" <//> var) tmpltPutOrPostH
      delete ("v1/template" <//> var) tmpltGetOrDeleteH

      post "v1/query" $ mkSpockAction encodeQErr id serverCtx $
        mkPostHandler $ mkAPIRespHandler v1QueryHandler

      post ("api/1/table" <//> var <//> var) $ \tableName queryType ->
        mkSpockAction encodeQErr id serverCtx $ mkPostHandler $
          mkAPIRespHandler $ legacyQueryHandler (TableName tableName) queryType

    when enablePGDump $
      post "v1alpha1/pg_dump" $ mkSpockAction encodeQErr id serverCtx $
        mkPostHandler v1Alpha1PGDumpHandler

    when enableConfig $
      get "v1alpha1/config" $ mkSpockAction encodeQErr id serverCtx $
        mkAPIRespHandler $ do
          onlyAdmin
          return $ HttpResponse
            (encJFromJValue $ runGetConfig (scAuthMode serverCtx))
            Nothing

    when enableGraphQL $ do
      post "v1alpha1/graphql/explain" gqlExplainAction

      post "v1alpha1/graphql" $ mkSpockAction GH.encodeGQErr id serverCtx $
        mkPostHandler $ mkAPIRespHandler v1Alpha1GQHandler

      post "v1/graphql/explain" gqlExplainAction

      post "v1/graphql" $ mkSpockAction GH.encodeGQErr allMod200 serverCtx $
        mkPostHandler $ mkAPIRespHandler v1GQHandler

    when (isDeveloperAPIEnabled serverCtx) $ do
      get "dev/plan_cache" $ mkSpockAction encodeQErr id serverCtx $
        mkGetHandler $ do
          onlyAdmin
          respJ <- liftIO $ E.dumpPlanCache $ scPlanCache serverCtx
          return $ JSONResp $ HttpResponse (encJFromJValue respJ) Nothing
      get "dev/subscriptions" $ mkSpockAction encodeQErr id serverCtx $
        mkGetHandler $ do
          onlyAdmin
          respJ <- liftIO $ EL.dumpLiveQueriesState False $ scLQState serverCtx
          return $ JSONResp $ HttpResponse (encJFromJValue respJ) Nothing
      get "dev/subscriptions/extended" $ mkSpockAction encodeQErr id serverCtx $
        mkGetHandler $ do
          onlyAdmin
          respJ <- liftIO $ EL.dumpLiveQueriesState True $ scLQState serverCtx
          return $ JSONResp $ HttpResponse (encJFromJValue respJ) Nothing

    forM_ [GET,POST] $ \m -> hookAny m $ \_ -> do
      let qErr = err404 NotFound "resource does not exist"
      raiseGenericApiError logger verboseLog qErr

  where
    logger = scLogger serverCtx
    verboseLog = scVerboseLogging serverCtx

    -- all graphql errors should be of type 200
    allMod200 qe = qe { qeStatus = N.status200 }

    gqlExplainAction =
      mkSpockAction encodeQErr id serverCtx $ mkPostHandler $
        mkAPIRespHandler gqlExplainHandler

    enableGraphQL = isGraphQLEnabled serverCtx
    enableMetadata = isMetadataEnabled serverCtx
    enablePGDump = isPGDumpEnabled serverCtx
<<<<<<< HEAD

=======
    enableConfig = isConfigEnabled serverCtx
>>>>>>> 86c53489
    tmpltGetOrDeleteH tmpltName = do
      tmpltArgs <- tmpltArgsFromQueryParams
      mkSpockAction encodeQErr id serverCtx $ mkGetHandler $
        JSONResp <$> mkQTemplateAction tmpltName tmpltArgs

    tmpltPutOrPostH tmpltName = do
      tmpltArgs <- tmpltArgsFromQueryParams
      mkSpockAction encodeQErr id serverCtx $ mkPostHandler $
        mkAPIRespHandler $ \bodyTmpltArgs ->
          mkQTemplateAction tmpltName $ M.union bodyTmpltArgs tmpltArgs

    tmpltArgsFromQueryParams = do
      qparams <- params
      return $ M.fromList $ flip map qparams $
        TemplateParam *** String

    mkQTemplateAction tmpltName tmpltArgs =
      v1QueryHandler $ RQExecuteQueryTemplate $
      ExecQueryTemplate (TQueryName tmpltName) tmpltArgs

    serveApiConsole = do
      -- redirect / to /console
      get root $ redirect "console"

      -- serve static files if consoleAssetsDir is set
      onJust consoleAssetsDir $ \dir ->
        get ("console/assets" <//> wildcard) $ \path ->
          consoleAssetsHandler logger verboseLog dir (T.unpack path)

      -- serve console html
      get ("console" <//> wildcard) $ \path ->
        either (raiseGenericApiError logger verboseLog . err500 Unexpected . T.pack) html $
        mkConsoleHTML path (scAuthMode serverCtx) enableTelemetry consoleAssetsDir

raiseGenericApiError :: L.Logger -> L.VerboseLogging -> QErr -> ActionT IO ()
raiseGenericApiError logger verbose qErr = do
  req <- request
  reqBody <- liftIO $ strictRequestBody req
  let reqTxt = toJSON $ String $ bsToTxt $ BL.toStrict reqBody
  reqId <- getRequestId $ requestHeaders req
  logError logger verbose Nothing reqId req (Just reqTxt) qErr
  uncurry setHeader jsonHeader
  setStatus $ qeStatus qErr
  lazyBytes $ encode qErr<|MERGE_RESOLUTION|>--- conflicted
+++ resolved
@@ -531,11 +531,10 @@
 
     when enableConfig $
       get "v1alpha1/config" $ mkSpockAction encodeQErr id serverCtx $
-        mkAPIRespHandler $ do
+        mkGetHandler $ do
           onlyAdmin
-          return $ HttpResponse
-            (encJFromJValue $ runGetConfig (scAuthMode serverCtx))
-            Nothing
+          let res = encJFromJValue $ runGetConfig (scAuthMode serverCtx)
+          return $ JSONResp $ HttpResponse res Nothing
 
     when enableGraphQL $ do
       post "v1alpha1/graphql/explain" gqlExplainAction
@@ -583,11 +582,8 @@
     enableGraphQL = isGraphQLEnabled serverCtx
     enableMetadata = isMetadataEnabled serverCtx
     enablePGDump = isPGDumpEnabled serverCtx
-<<<<<<< HEAD
-
-=======
     enableConfig = isConfigEnabled serverCtx
->>>>>>> 86c53489
+
     tmpltGetOrDeleteH tmpltName = do
       tmpltArgs <- tmpltArgsFromQueryParams
       mkSpockAction encodeQErr id serverCtx $ mkGetHandler $
