module Hasura.Server.Utils where

import qualified Database.PG.Query.Connection as Q

import           Data.Aeson
import           Data.List                    (find)
import           Data.List.Split
import           Data.Time.Clock
import           Network.URI
import           System.Environment
import           System.Exit
import           System.Process

import qualified Data.ByteString              as B
<<<<<<< HEAD
import qualified Data.ByteString.Lazy         as BL
import qualified Data.CaseInsensitive         as CI
=======
import qualified Data.HashSet                 as Set
>>>>>>> ba96697a
import qualified Data.Text                    as T
import qualified Data.Text.Encoding           as TE
import qualified Data.Text.IO                 as TI
import qualified Data.UUID                    as UUID
import qualified Data.UUID.V4                 as UUID
import qualified Language.Haskell.TH.Syntax   as TH
import qualified Network.HTTP.Types           as HTTP
import qualified Text.Ginger                  as TG
import qualified Text.Regex.TDFA              as TDFA
import qualified Text.Regex.TDFA.ByteString   as TDFA

import           Hasura.Prelude

newtype RequestId
  = RequestId { unRequestId :: Text }
  deriving (Show, Eq, ToJSON, FromJSON)

data ApiMetrics a
  = ApiMetrics
  { amQuery        :: !a
  , amGeneratedSql :: !(Maybe Text)
  }

jsonHeader :: (T.Text, T.Text)
jsonHeader = ("Content-Type", "application/json; charset=utf-8")

sqlHeader :: (T.Text, T.Text)
sqlHeader = ("Content-Type", "application/sql; charset=utf-8")

htmlHeader :: (T.Text, T.Text)
htmlHeader = ("Content-Type", "text/html; charset=utf-8")

gzipHeader :: (T.Text, T.Text)
gzipHeader = ("Content-Encoding", "gzip")

userRoleHeader :: T.Text
userRoleHeader = "x-hasura-role"

deprecatedAccessKeyHeader :: T.Text
deprecatedAccessKeyHeader = "x-hasura-access-key"

adminSecretHeader :: T.Text
adminSecretHeader = "x-hasura-admin-secret"

userIdHeader :: T.Text
userIdHeader = "x-hasura-user-id"

requestIdHeader :: T.Text
requestIdHeader = "x-request-id"

getRequestHeader :: B.ByteString -> [HTTP.Header] -> Maybe B.ByteString
getRequestHeader hdrName hdrs = snd <$> mHeader
  where
    mHeader = find (\h -> fst h == CI.mk hdrName) hdrs

getRequestId :: (MonadIO m) => [HTTP.Header] -> m RequestId
getRequestId headers =
  -- generate a request id for every request if the client has not sent it
  case getRequestHeader (txtToBs requestIdHeader) headers  of
    Nothing    -> RequestId <$> liftIO generateFingerprint
    Just reqId -> return $ RequestId $ bsToTxt reqId

<<<<<<< HEAD
commonClientHeadersIgnored :: (IsString a) => [a]
commonClientHeadersIgnored =
  [ "Content-Length", "Content-MD5", "User-Agent", "Host"
  , "Origin", "Referer" , "Accept", "Accept-Encoding"
  , "Accept-Language", "Accept-Datetime"
  , "Cache-Control", "Connection", "DNT", "Content-Type"
  ]
=======
txtToBs :: T.Text -> B.ByteString
txtToBs = TE.encodeUtf8
>>>>>>> ba96697a

-- Parsing postgres database url
-- from: https://github.com/futurice/postgresql-simple-url/
parseDatabaseUrl :: String -> Maybe String -> Maybe Q.ConnInfo
parseDatabaseUrl databaseUrl opts = parseURI databaseUrl >>= uriToConnectInfo opts

uriToConnectInfo :: Maybe String -> URI -> Maybe Q.ConnInfo
uriToConnectInfo opts uri
  | uriScheme uri /= "postgres:" && uriScheme uri /= "postgresql:" = Nothing
  | otherwise = ($ Q.defaultConnInfo {Q.connOptions = opts}) <$> mkConnectInfo uri

type ConnectInfoChange = Q.ConnInfo -> Q.ConnInfo

mkConnectInfo :: URI -> Maybe ConnectInfoChange
mkConnectInfo uri = case uriPath uri of
                           ('/' : rest) | not (null rest) -> Just $ uriParameters uri
                           _                              -> Nothing

uriParameters :: URI -> ConnectInfoChange
uriParameters uri = (\info -> info { Q.connDatabase = tail $ uriPath uri }) . maybe id uriAuthParameters (uriAuthority uri)

dropLast :: [a] -> [a]
dropLast []     = []
dropLast [_]    = []
dropLast (x:xs) = x : dropLast xs

uriAuthParameters :: URIAuth -> ConnectInfoChange
uriAuthParameters uriAuth = port . host . auth
  where port = case uriPort uriAuth of
                 (':' : p) -> \info -> info { Q.connPort = read p }
                 _         -> id
        host = case uriRegName uriAuth of
                 h  -> \info -> info { Q.connHost = unEscapeString h }
        auth = case splitOn ":" (uriUserInfo uriAuth) of
                 [""]   -> id
                 [u]    -> \info -> info { Q.connUser = unEscapeString $ dropLast u }
                 [u, p] -> \info -> info { Q.connUser = unEscapeString u, Q.connPassword = unEscapeString $ dropLast p }
                 _      -> id

-- Get an env var during compile time
getValFromEnvOrScript :: String -> String -> TH.Q TH.Exp
getValFromEnvOrScript n s = do
  maybeVal <- TH.runIO $ lookupEnv n
  case maybeVal of
    Just val -> TH.lift val
    Nothing  -> runScript s

-- Run a shell script during compile time
runScript :: FilePath -> TH.Q TH.Exp
runScript fp = do
  TH.addDependentFile fp
  fileContent <- TH.runIO $ TI.readFile fp
  (exitCode, stdOut, stdErr) <- TH.runIO $
    readProcessWithExitCode "/bin/sh" [] $ T.unpack fileContent
  when (exitCode /= ExitSuccess) $ fail $
    "Running shell script " ++ fp ++ " failed with exit code : "
    ++ show exitCode ++ " and with error : " ++ stdErr
  TH.lift stdOut

-- Ginger Templating
type GingerTmplt = TG.Template TG.SourcePos

parseGingerTmplt :: TG.Source -> Either String GingerTmplt
parseGingerTmplt src = either parseE Right res
  where
    res = runIdentity $ TG.parseGinger' parserOptions src
    parserOptions = TG.mkParserOptions resolver
    resolver = const $ return Nothing
    parseE e = Left $ TG.formatParserError (Just "") e

renderGingerTmplt :: (ToJSON a) => a -> GingerTmplt -> T.Text
renderGingerTmplt v = TG.easyRender (toJSON v)

-- find duplicates
duplicates :: Ord a => [a] -> [a]
duplicates = mapMaybe greaterThanOne . group . sort
  where
    greaterThanOne l = bool Nothing (Just $ head l) $ length l > 1

_1 :: (a, b, c) -> a
_1 (x, _, _) = x

_2 :: (a, b, c) -> b
_2 (_, y, _) = y

_3 :: (a, b, c) -> c
_3 (_, _, z) = z

-- regex related
matchRegex :: B.ByteString -> Bool -> T.Text -> Either String Bool
matchRegex regex caseSensitive src =
  fmap (`TDFA.match` TE.encodeUtf8 src) compiledRegexE
  where
    compOpt = TDFA.defaultCompOpt
      { TDFA.caseSensitive = caseSensitive
      , TDFA.multiline = True
      , TDFA.lastStarGreedy = True
      }
    execOption = TDFA.defaultExecOpt {TDFA.captureGroups = False}
    compiledRegexE = TDFA.compile compOpt execOption regex


fmapL :: (a -> a') -> Either a b -> Either a' b
fmapL fn (Left e) = Left (fn e)
fmapL _ (Right x) = pure x

-- diff time to micro seconds
diffTimeToMicro :: NominalDiffTime -> Int
diffTimeToMicro diff =
  (floor (realToFrac diff :: Double) - 10) * aSecond
  where
    aSecond = 1000 * 1000

<<<<<<< HEAD
generateFingerprint :: IO Text
generateFingerprint = UUID.toText <$> UUID.nextRandom
=======
-- ignore the following request headers from the client

commonClientHeadersIgnored :: (IsString a) => [a]
commonClientHeadersIgnored =
  [ "Content-Length", "Content-MD5", "User-Agent", "Host"
  , "Origin", "Referer" , "Accept", "Accept-Encoding"
  , "Accept-Language", "Accept-Datetime"
  , "Cache-Control", "Connection", "DNT", "Content-Type"
  ]

commonResponseHeadersIgnored :: (IsString a) => [a]
commonResponseHeadersIgnored =
  [ "Server", "Transfer-Encoding", "Cache-Control"
  , "Access-Control-Allow-Credentials"
  , "Access-Control-Allow-Methods"
  , "Access-Control-Allow-Origin"
  , "Content-Type", "Content-Length"
  ]


filterRequestHeaders :: [HTTP.Header] -> [HTTP.Header]
filterRequestHeaders =
  filterHeaders $ Set.fromList commonClientHeadersIgnored

-- ignore the following response headers from remote
filterResponseHeaders :: [HTTP.Header] -> [HTTP.Header]
filterResponseHeaders =
  filterHeaders $ Set.fromList commonResponseHeadersIgnored

filterHeaders :: Set.HashSet HTTP.HeaderName -> [HTTP.Header] -> [HTTP.Header]
filterHeaders list = filter (\(n, _) -> not $ n `Set.member` list)
>>>>>>> ba96697a
<|MERGE_RESOLUTION|>--- conflicted
+++ resolved
@@ -12,12 +12,8 @@
 import           System.Process
 
 import qualified Data.ByteString              as B
-<<<<<<< HEAD
-import qualified Data.ByteString.Lazy         as BL
 import qualified Data.CaseInsensitive         as CI
-=======
 import qualified Data.HashSet                 as Set
->>>>>>> ba96697a
 import qualified Data.Text                    as T
 import qualified Data.Text.Encoding           as TE
 import qualified Data.Text.IO                 as TI
@@ -79,19 +75,6 @@
   case getRequestHeader (txtToBs requestIdHeader) headers  of
     Nothing    -> RequestId <$> liftIO generateFingerprint
     Just reqId -> return $ RequestId $ bsToTxt reqId
-
-<<<<<<< HEAD
-commonClientHeadersIgnored :: (IsString a) => [a]
-commonClientHeadersIgnored =
-  [ "Content-Length", "Content-MD5", "User-Agent", "Host"
-  , "Origin", "Referer" , "Accept", "Accept-Encoding"
-  , "Accept-Language", "Accept-Datetime"
-  , "Cache-Control", "Connection", "DNT", "Content-Type"
-  ]
-=======
-txtToBs :: T.Text -> B.ByteString
-txtToBs = TE.encodeUtf8
->>>>>>> ba96697a
 
 -- Parsing postgres database url
 -- from: https://github.com/futurice/postgresql-simple-url/
@@ -205,10 +188,9 @@
   where
     aSecond = 1000 * 1000
 
-<<<<<<< HEAD
 generateFingerprint :: IO Text
 generateFingerprint = UUID.toText <$> UUID.nextRandom
-=======
+
 -- ignore the following request headers from the client
 
 commonClientHeadersIgnored :: (IsString a) => [a]
@@ -239,5 +221,4 @@
   filterHeaders $ Set.fromList commonResponseHeadersIgnored
 
 filterHeaders :: Set.HashSet HTTP.HeaderName -> [HTTP.Header] -> [HTTP.Header]
-filterHeaders list = filter (\(n, _) -> not $ n `Set.member` list)
->>>>>>> ba96697a
+filterHeaders list = filter (\(n, _) -> not $ n `Set.member` list)