--- conflicted
+++ resolved
@@ -6,11 +6,8 @@
 import           Data.ByteString.Char8      (ByteString)
 import           Data.Char
 import           Data.List                  (find)
-<<<<<<< HEAD
 import           Data.Time.Clock
 import           Data.Word                  (Word32)
-=======
->>>>>>> d6805cc6
 import           Language.Haskell.TH.Syntax (Lift)
 import           Network.Socket             (SockAddr (..))
 import           System.ByteOrder           (ByteOrder (..), byteOrder)
@@ -226,7 +223,6 @@
   case errors of
     [singleError] -> "because " <> showError singleError
     _ -> "for the following reasons:\n" <> T.unlines
-<<<<<<< HEAD
          (map (("  • " <>) . showError) errors)
 
 
@@ -290,12 +286,9 @@
 showSockAddr (SockAddrInet6 _ _ addr6 _)                  = showIPv6 addr6
 showSockAddr _                                            = "unknownSocket"
 
-withElapsedTime :: MonadIO m => m a -> m (NominalDiffTime, a)
-withElapsedTime ma = do
-  t1 <- liftIO getCurrentTime
-  a <- ma
-  t2 <- liftIO getCurrentTime
-  return (diffUTCTime t2 t1, a)
-=======
-         (map (("  • " <>) . showError) errors)
->>>>>>> d6805cc6
+-- withElapsedTime :: MonadIO m => m a -> m (NominalDiffTime, a)
+-- withElapsedTime ma = do
+--   t1 <- liftIO getCurrentTime
+--   a <- ma
+--   t2 <- liftIO getCurrentTime
+--   return (diffUTCTime t2 t1, a)