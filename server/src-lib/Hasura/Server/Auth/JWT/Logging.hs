module Hasura.Server.Auth.JWT.Logging
  ( JwkRefreshLog (..)
  , JwkRefreshHttpError (..)
  , JwkLogNotice (..)
  )
  where

import           Data.Aeson

import           Hasura.HTTP
import           Hasura.Logging        (EngineLogType (..), LogLevel (..),
                                        ToEngineLog (..))
import           Hasura.Prelude
import           Hasura.Server.Logging ()
import           Hasura.Server.Utils   (httpExceptToJSON)

import qualified Data.Text             as T
import qualified Network.HTTP.Types    as HTTP


data JwkLogNotice
  = JLNInfo !Text
  | JLNError !Text
  deriving (Show)

data JwkRefreshLog
  = JwkRefreshLog
  { jrlLogLevel  :: !LogLevel
  , jrlNotice    :: !JwkLogNotice
  , jrlHttpError :: !(Maybe JwkRefreshHttpError)
  } deriving (Show)

data JwkRefreshHttpError
  = JwkRefreshHttpError
  { jrheStatus        :: !(Maybe HTTP.Status)
  , jrheUrl           :: !T.Text
  , jrheHttpException :: !(Maybe HttpException)
  , jrheResponse      :: !(Maybe T.Text)
  } deriving (Show)

instance ToJSON JwkRefreshHttpError where
  toJSON jhe =
    object [ "status_code" .= (HTTP.statusCode <$> jrheStatus jhe)
           , "url" .= jrheUrl jhe
           , "response" .= jrheResponse jhe
           , "http_exception" .= (httpExceptToJSON . unHttpException <$> jrheHttpException jhe)
           ]

instance ToJSON JwkRefreshLog where
  toJSON jrl = case jrlNotice jrl of
    JLNInfo info ->
      object [ "message" .= info
             , "http_error" .= (toJSON <$> jrlHttpError jrl)
             ]
    JLNError err ->
      object [ "error" .= err
             , "http_error" .= (toJSON <$> jrlHttpError jrl)
             ]

instance ToEngineLog JwkRefreshLog where
  toEngineLog jwkRefreshLog =
<<<<<<< HEAD
    (jrlLogLevel jwkRefreshLog, ELTInternal "jwk-refresh-log", toJSON jwkRefreshLog)

mkJwkRefreshLog :: LogLevel -> T.Text -> Maybe JwkRefreshHttpError -> JwkRefreshLog
mkJwkRefreshLog = JwkRefreshLog
=======
    (jrlLogLevel jwkRefreshLog, ELTJwkRefreshLog, toJSON jwkRefreshLog)
>>>>>>> bfc6fc8a
<|MERGE_RESOLUTION|>--- conflicted
+++ resolved
@@ -59,11 +59,7 @@
 
 instance ToEngineLog JwkRefreshLog where
   toEngineLog jwkRefreshLog =
-<<<<<<< HEAD
     (jrlLogLevel jwkRefreshLog, ELTInternal "jwk-refresh-log", toJSON jwkRefreshLog)
 
-mkJwkRefreshLog :: LogLevel -> T.Text -> Maybe JwkRefreshHttpError -> JwkRefreshLog
-mkJwkRefreshLog = JwkRefreshLog
-=======
-    (jrlLogLevel jwkRefreshLog, ELTJwkRefreshLog, toJSON jwkRefreshLog)
->>>>>>> bfc6fc8a
+-- mkJwkRefreshLog :: LogLevel -> T.Text -> Maybe JwkRefreshHttpError -> JwkRefreshLog
+-- mkJwkRefreshLog = JwkRefreshLog