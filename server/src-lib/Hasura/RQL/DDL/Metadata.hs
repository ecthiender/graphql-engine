--- conflicted
+++ resolved
@@ -564,12 +564,7 @@
   :: (QErrM m, CacheRWM m, MonadTx m, MonadIO m, HasHttpManager m, HasSQLGenCtx m)
   => ReloadMetadata -> m EncJSON
 runReloadMetadata _ = do
-<<<<<<< HEAD
-  DS.buildSchemaCache
-=======
-  adminOnly
   Schema.buildSchemaCache
->>>>>>> 9dd06061
   return successMsg
 
 data DumpInternalState
