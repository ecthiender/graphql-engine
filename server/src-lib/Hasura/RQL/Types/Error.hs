{-# LANGUAGE Arrows #-}

module Hasura.RQL.Types.Error
       ( Code(..)
       , QErr(..)
       , encodeQErr
       , encodeGQLErr
       , noInternalQErrEnc
       , err400
       , err404
       , err401
       , err500
       , internalError

       , QErrM
       , throw400
       , throw404
       , throw500
       , throw500WithDetail
       , throw401

         -- Aeson helpers
       , runAesonParser
       , decodeValue

         -- Modify error messages
       , modifyErr
       , modifyErrAndSet500
       , modifyQErr
       , modifyErrA

         -- Attach context
       , withPathK
       , withPathKA
       , withPathI
       , withPathIA
       , indexedFoldM
       , indexedFoldlA'
       , indexedForM
       , indexedMapM
       , indexedTraverseA
       , indexedForM_
       , indexedMapM_
       , indexedTraverseA_
       ) where

import           Control.Arrow.Extended
import           Data.Aeson
import           Data.Aeson.Internal
import           Data.Aeson.Types
import qualified Database.PG.Query      as Q
import           Hasura.Prelude
import           Text.Show              (Show (..))

import qualified Data.Text              as T
import qualified Network.HTTP.Types     as N

data Code
  = PermissionDenied
  | NotNullViolation
  | NotExists
  | AlreadyExists
  | PostgresError
  | NotSupported
  | DependencyError
  | InvalidHeaders
  | InvalidJSON
  | AccessDenied
  | ParseFailed
  | ConstraintError
  | PermissionError
  | NotFound
  | Unexpected
  | UnexpectedPayload
  | NoUpdate
  | AlreadyTracked
  | AlreadyUntracked
  | InvalidParams
  | AlreadyInit
  | ConstraintViolation
  | DataException
  | BadRequest
  -- Graphql error
  | NoTables
  | ValidationFailed
  | Busy
  -- JWT Auth errors
  | JWTRoleClaimMissing
  | JWTInvalidClaims
  | JWTInvalid
  | JWTInvalidKey
  -- Remote schemas
  | RemoteSchemaError
  | RemoteSchemaConflicts
  -- Websocket/Subscription errors
  | StartFailed
<<<<<<< HEAD
  -- API limits related TODO: parameterize this and move this to pro
  | RateLimitExceeded
  | DepthLimitExceeded
=======
  | InvalidCustomTypes
  -- Actions Webhook code
  | ActionWebhookCode !Text
>>>>>>> bea1de28
  deriving (Eq)

instance Show Code where
  show = \case
    NotNullViolation      -> "not-null-violation"
    DataException         -> "data-exception"
    BadRequest            -> "bad-request"
    ConstraintViolation   -> "constraint-violation"
    PermissionDenied      -> "permission-denied"
    NotExists             -> "not-exists"
    AlreadyExists         -> "already-exists"
    AlreadyTracked        -> "already-tracked"
    AlreadyUntracked      -> "already-untracked"
    PostgresError         -> "postgres-error"
    NotSupported          -> "not-supported"
    DependencyError       -> "dependency-error"
    InvalidHeaders        -> "invalid-headers"
    InvalidJSON           -> "invalid-json"
    AccessDenied          -> "access-denied"
    ParseFailed           -> "parse-failed"
    ConstraintError       -> "constraint-error"
    PermissionError       -> "permission-error"
    NotFound              -> "not-found"
    Unexpected            -> "unexpected"
    UnexpectedPayload     -> "unexpected-payload"
    NoUpdate              -> "no-update"
    InvalidParams         -> "invalid-params"
    AlreadyInit           -> "already-initialised"
    NoTables              -> "no-tables"
    ValidationFailed      -> "validation-failed"
    Busy                  -> "busy"
    JWTRoleClaimMissing   -> "jwt-missing-role-claims"
    JWTInvalidClaims      -> "jwt-invalid-claims"
    JWTInvalid            -> "invalid-jwt"
    JWTInvalidKey         -> "invalid-jwt-key"
    RemoteSchemaError     -> "remote-schema-error"
    RemoteSchemaConflicts -> "remote-schema-conflicts"
    StartFailed           -> "start-failed"
<<<<<<< HEAD
    RateLimitExceeded     -> "rate-limit-exceeded"
    DepthLimitExceeded    -> "depth-limit-exceeded"
=======
    InvalidCustomTypes    -> "invalid-custom-types"
    ActionWebhookCode t   -> T.unpack t
>>>>>>> bea1de28

data QErr
  = QErr
  { qePath     :: !JSONPath
  , qeStatus   :: !N.Status
  , qeError    :: !T.Text
  , qeCode     :: !Code
  , qeInternal :: !(Maybe Value)
  } deriving (Show, Eq)

instance ToJSON QErr where
  toJSON (QErr jPath _ msg code Nothing) =
    object
    [ "path"  .= encodeJSONPath jPath
    , "error" .= msg
    , "code"  .= show code
    ]
  toJSON (QErr jPath _ msg code (Just ie)) =
    object
    [ "path"  .= encodeJSONPath jPath
    , "error" .= msg
    , "code"  .= show code
    , "internal" .= ie
    ]

noInternalQErrEnc :: QErr -> Value
noInternalQErrEnc (QErr jPath _ msg code _) =
  object
  [ "path"  .= encodeJSONPath jPath
  , "error" .= msg
  , "code"  .= show code
  ]

encodeGQLErr :: Bool -> QErr -> Value
encodeGQLErr includeInternal (QErr jPath _ msg code mIE) =
  object
  [ "message" .= msg
  , "extensions" .= extnsObj
  ]
  where
    extnsObj = object $ bool codeAndPath
               (codeAndPath ++ internal) includeInternal
    codeAndPath = [ "code" .= show code
                  , "path" .= encodeJSONPath jPath
                  ]
    internal = maybe [] (\ie -> ["internal" .= ie]) mIE

-- whether internal should be included or not
encodeQErr :: Bool -> QErr -> Value
encodeQErr True = toJSON
encodeQErr _    = noInternalQErrEnc

encodeJSONPath :: JSONPath -> String
encodeJSONPath = format "$"
  where
    format pfx []                = pfx
    format pfx (Index idx:parts) = format (pfx ++ "[" ++ show idx ++ "]") parts
    format pfx (Key key:parts)   = format (pfx ++ "." ++ formatKey key) parts

    formatKey key
      | T.any (=='.') key = "['" ++ T.unpack key ++ "']"
      | otherwise         = T.unpack key

instance Q.FromPGConnErr QErr where
  fromPGConnErr c =
    let e = err500 PostgresError "connection error"
    in e {qeInternal = Just $ toJSON c}

instance Q.FromPGTxErr QErr where
  fromPGTxErr txe =
    let e = err500 PostgresError "postgres tx error"
    in e {qeInternal = Just $ toJSON txe}

err400 :: Code -> T.Text -> QErr
err400 c t = QErr [] N.status400 t c Nothing

err404 :: Code -> T.Text -> QErr
err404 c t = QErr [] N.status404 t c Nothing

err401 :: Code -> T.Text -> QErr
err401 c t = QErr [] N.status401 t c Nothing

err500 :: Code -> T.Text -> QErr
err500 c t = QErr [] N.status500 t c Nothing

type QErrM m = (MonadError QErr m)

throw400 :: (QErrM m) => Code -> T.Text -> m a
throw400 c t = throwError $ err400 c t

throw404 :: (QErrM m) => T.Text -> m a
throw404 t = throwError $ err404 NotFound t

throw401 :: (QErrM m) => T.Text -> m a
throw401 t = throwError $ err401 AccessDenied t

throw500 :: (QErrM m) => T.Text -> m a
throw500 t = throwError $ internalError t

internalError :: Text -> QErr
internalError = err500 Unexpected

throw500WithDetail :: (QErrM m) => T.Text -> Value -> m a
throw500WithDetail t detail =
  throwError $ (err500 Unexpected t) {qeInternal = Just detail}

modifyQErr :: (QErrM m)
           => (QErr -> QErr) -> m a -> m a
modifyQErr f a = catchError a (throwError . f)

modifyErr :: (QErrM m)
          => (T.Text -> T.Text)
          -> m a -> m a
modifyErr f = modifyQErr (liftTxtMod f)

modifyErrA :: (ArrowError QErr arr) => arr (e, s) a -> arr (e, (Text -> Text, s)) a
modifyErrA f = proc (e, (g, s)) -> (| mapErrorA (f -< (e, s)) |) (liftTxtMod g)

liftTxtMod :: (T.Text -> T.Text) -> QErr -> QErr
liftTxtMod f (QErr path st s c i) = QErr path st (f s) c i

modifyErrAndSet500 :: (QErrM m)
                   => (T.Text -> T.Text)
                   -> m a -> m a
modifyErrAndSet500 f = modifyQErr (liftTxtMod500 f)

liftTxtMod500 :: (T.Text -> T.Text) -> QErr -> QErr
liftTxtMod500 f (QErr path _ s c i) = QErr path N.status500 (f s) c i

withPathE :: (ArrowError QErr arr) => arr (e, s) a -> arr (e, (JSONPathElement, s)) a
withPathE f = proc (e, (pe, s)) -> (| mapErrorA ((e, s) >- f) |) (injectPrefix pe)
  where
    injectPrefix pe (QErr path st msg code i) = QErr (pe:path) st msg code i

withPathKA :: (ArrowError QErr arr) => arr (e, s) a -> arr (e, (Text, s)) a
withPathKA f = second (first $ arr Key) >>> withPathE f

withPathK :: (QErrM m) => Text -> m a -> m a
withPathK a = runKleisli proc m -> (| withPathKA (m >- bindA) |) a

withPathIA :: (ArrowError QErr arr) => arr (e, s) a -> arr (e, (Int, s)) a
withPathIA f = second (first $ arr Index) >>> withPathE f

withPathI :: (QErrM m) => Int -> m a -> m a
withPathI a = runKleisli proc m -> (| withPathIA (m >- bindA) |) a

indexedFoldlA'
  :: (ArrowChoice arr, ArrowError QErr arr, Foldable t)
  => arr (e, (b, (a, s))) b -> arr (e, (b, (t a, s))) b
indexedFoldlA' f = proc (e, (acc0, (xs, s))) ->
  (| foldlA' (\acc (i, v) -> (| withPathIA ((e, (acc, (v, s))) >- f) |) i)
  |) acc0 (zip [0..] (toList xs))

indexedFoldM :: (QErrM m, Foldable t) => (b -> a -> m b) -> b -> t a -> m b
indexedFoldM f acc0 = runKleisli proc xs ->
  (| indexedFoldlA' (\acc v -> f acc v >- bindA) |) acc0 xs

indexedTraverseA_
  :: (ArrowChoice arr, ArrowError QErr arr, Foldable t)
  => arr (e, (a, s)) b -> arr (e, (t a, s)) ()
indexedTraverseA_ f = proc (e, (xs, s)) ->
  (| indexedFoldlA' (\() x -> do { (e, (x, s)) >- f; () >- returnA }) |) () xs

indexedMapM_ :: (QErrM m, Foldable t) => (a -> m b) -> t a -> m ()
indexedMapM_ f = runKleisli proc xs -> (| indexedTraverseA_ (\x -> f x >- bindA) |) xs

indexedForM_ :: (QErrM m, Foldable t) => t a -> (a -> m b) -> m ()
indexedForM_ = flip indexedMapM_

indexedTraverseA
  :: (ArrowChoice arr, ArrowError QErr arr)
  => arr (e, (a, s)) b -> arr (e, ([a], s)) [b]
indexedTraverseA f = proc (e, (xs, s)) ->
  (| traverseA (\(i, x) -> (| withPathIA ((e, (x, s)) >- f) |) i)
  |) (zip [0..] (toList xs))

indexedMapM :: (QErrM m) => (a -> m b) -> [a] -> m [b]
indexedMapM f = traverse (\(i, x) -> withPathI i (f x)) . zip [0..]

indexedForM :: (QErrM m) => [a] -> (a -> m b) -> m [b]
indexedForM = flip indexedMapM

liftIResult :: (QErrM m) => IResult a -> m a
liftIResult (IError path msg) =
  throwError $ QErr path N.status400 (T.pack $ formatMsg msg) ParseFailed Nothing
liftIResult (ISuccess a) =
  return a

formatMsg :: String -> String
formatMsg str = case T.splitOn "the key " txt of
  [_, txt2] -> case T.splitOn " was not present" txt2 of
                 [key, _] -> "the key '" ++ T.unpack key ++ "' was not present"
                 _        -> str
  _         -> str
  where
    txt = T.pack str

runAesonParser :: (QErrM m) => (Value -> Parser a) -> Value -> m a
runAesonParser p =
  liftIResult . iparse p

decodeValue :: (FromJSON a, QErrM m) => Value -> m a
decodeValue = liftIResult . ifromJSON<|MERGE_RESOLUTION|>--- conflicted
+++ resolved
@@ -94,15 +94,15 @@
   | RemoteSchemaConflicts
   -- Websocket/Subscription errors
   | StartFailed
-<<<<<<< HEAD
+
   -- API limits related TODO: parameterize this and move this to pro
   | RateLimitExceeded
   | DepthLimitExceeded
-=======
+
   | InvalidCustomTypes
   -- Actions Webhook code
   | ActionWebhookCode !Text
->>>>>>> bea1de28
+
   deriving (Eq)
 
 instance Show Code where
@@ -141,13 +141,13 @@
     RemoteSchemaError     -> "remote-schema-error"
     RemoteSchemaConflicts -> "remote-schema-conflicts"
     StartFailed           -> "start-failed"
-<<<<<<< HEAD
+
     RateLimitExceeded     -> "rate-limit-exceeded"
     DepthLimitExceeded    -> "depth-limit-exceeded"
-=======
+
     InvalidCustomTypes    -> "invalid-custom-types"
     ActionWebhookCode t   -> T.unpack t
->>>>>>> bea1de28
+
 
 data QErr
   = QErr
