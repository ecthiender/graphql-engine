module Hasura.GraphQL.Explain
  ( explainGQLQuery
  , GQLExplain
  , genSql
  ) where

import qualified Data.Aeson                             as J
import qualified Data.Aeson.Casing                      as J
import qualified Data.Aeson.TH                          as J
import qualified Data.HashMap.Strict                    as Map
import qualified Database.PG.Query                      as Q
import qualified Language.GraphQL.Draft.Syntax          as G

import           Hasura.EncJSON
import           Hasura.GraphQL.Context
import           Hasura.GraphQL.Resolve.Context
import           Hasura.GraphQL.Validate.Field
import           Hasura.Prelude
import           Hasura.RQL.DML.Internal
import           Hasura.RQL.Types
import           Hasura.SQL.Types
import           Hasura.SQL.Value

import qualified Hasura.GraphQL.Execute                 as E
import qualified Hasura.GraphQL.Resolve                 as RS
import qualified Hasura.GraphQL.Transport.HTTP.Protocol as GH
import qualified Hasura.GraphQL.Validate                as GV
import qualified Hasura.SQL.DML                         as S

data GQLExplain
  = GQLExplain
  { _gqeQuery :: !GH.GQLReqParsed
  , _gqeUser  :: !(Maybe (Map.HashMap Text Text))
  } deriving (Show, Eq)

$(J.deriveJSON (J.aesonDrop 4 J.camelCase){J.omitNothingFields=True}
  ''GQLExplain
 )

data FieldPlan
  = FieldPlan
  { _fpField :: !G.Name
  , _fpSql   :: !(Maybe Text)
  , _fpPlan  :: !(Maybe [Text])
  } deriving (Show, Eq)

$(J.deriveJSON (J.aesonDrop 3 J.camelCase) ''FieldPlan)

type Explain r =
  (ReaderT r (Except QErr))

runExplain
  :: (MonadError QErr m)
  => r -> Explain r a -> m a
runExplain ctx m =
  either throwError return $ runExcept $ runReaderT m ctx

resolveVal
  :: (MonadError QErr m)
  => UserInfo -> UnresolvedVal -> m S.SQLExp
resolveVal userInfo = \case
  RS.UVPG annPGVal ->
    txtConverter annPGVal
  RS.UVSessVar colTy sessVar -> do
    sessVarVal <- getSessVarVal userInfo sessVar
    return $ S.withTyAnn colTy $ withGeoVal colTy $
      S.SELit sessVarVal
  RS.UVSQL sqlExp -> return sqlExp

getSessVarVal
  :: (MonadError QErr m)
  => UserInfo -> SessVar -> m SessVarVal
getSessVarVal userInfo sessVar =
  onNothing (getVarVal sessVar usrVars) $
    throw400 UnexpectedPayload $
    "missing required session variable for role " <> rn <<>
    " : " <> sessVar
  where
    rn = userRole userInfo
    usrVars = userVars userInfo

explainField
  :: (MonadTx m)
  => UserInfo -> GCtx -> SQLGenCtx -> Field -> m FieldPlan
explainField userInfo gCtx sqlGenCtx fld =
  case fName of
    "__type"     -> return $ FieldPlan fName Nothing Nothing
    "__schema"   -> return $ FieldPlan fName Nothing Nothing
    "__typename" -> return $ FieldPlan fName Nothing Nothing
    _            -> do
      unresolvedAST <-
        runExplain (opCtxMap, userInfo, fldMap, orderByCtx, sqlGenCtx) $
        RS.queryFldToPGAST fld
      resolvedAST <- RS.traverseQueryRootFldAST (resolveVal userInfo)
                     unresolvedAST
      let txtSQL = Q.getQueryText $ RS.toPGQuery resolvedAST
          withExplain = "EXPLAIN (FORMAT TEXT) " <> txtSQL
      planLines <- liftTx $ map runIdentity <$>
        Q.listQE dmlTxErrorHandler (Q.fromText withExplain) () True
      return $ FieldPlan fName (Just txtSQL) $ Just planLines
  where
    fName = _fName fld

    opCtxMap = _gOpCtxMap gCtx
    fldMap = _gFields gCtx
    orderByCtx = _gOrdByCtx gCtx

explainGQLQuery
  :: (MonadError QErr m, MonadIO m)
  => PGExecCtx
  -> SchemaCache
  -> SQLGenCtx
  -> Bool
  -> GQLExplain
  -> m EncJSON
<<<<<<< HEAD
explainGQLQuery pool iso sc sqlGenCtx (GQLExplain query userVarsRaw) = do
  execPlan <- E.getExecPlan userInfo sc query
=======
explainGQLQuery pgExecCtx sc sqlGenCtx enableAL (GQLExplain query userVarsRaw)= do
  execPlan <- E.getExecPlanPartial userInfo sc enableAL query
>>>>>>> 8a9901d4
  (gCtx, rootSelSet) <- case execPlan of
    E.GExPHasura (gCtx, rootSelSet, _) ->
      return (gCtx, rootSelSet)
    E.GExPRemote _ _  ->
      throw400 InvalidParams "only hasura queries can be explained"
  case rootSelSet of
    GV.RQuery selSet -> do
      let tx = mapM (explainField userInfo gCtx sqlGenCtx) (toList selSet)
      plans <- liftIO (runExceptT $ runLazyTx pgExecCtx tx) >>= liftEither
      return $ encJFromJValue plans
    GV.RMutation _ ->
      throw400 InvalidParams "only queries can be explained"
    GV.RSubscription _ ->
      throw400 InvalidParams "only queries can be explained"

  where
<<<<<<< HEAD
    usrVars  = mkUserVars $ maybe [] Map.toList userVarsRaw
    userInfo = mkUserInfo (fromMaybe adminRole $ roleFromVars usrVars) usrVars
    runTx tx = runLazyTx pool iso $ withUserInfo userInfo tx


genFieldSql
  :: (MonadError QErr m)
  => UserInfo -> GCtx -> SQLGenCtx -> Field -> m Text
genFieldSql userInfo gCtx sqlGenCtx fld =
  case fName of
    "__type"     -> return $ ""
    "__schema"   -> return $ ""
    "__typename" -> return $ ""
    _            -> do
      opCtx <- getOpCtx fName
      builderSQL <- runExplain (fldMap, orderByCtx, sqlGenCtx) $
        case opCtx of
          OCSelect (SelOpCtx tn hdrs permFilter permLimit) -> do
            validateHdrs hdrs
            toSQL . RS.mkSQLSelect False <$>
              RS.fromField txtConverter tn permFilter permLimit fld
          OCSelectPkey (SelPkOpCtx tn hdrs permFilter argMap) -> do
            validateHdrs hdrs
            toSQL . RS.mkSQLSelect True <$>
              RS.fromFieldByPKey txtConverter tn argMap permFilter fld
          OCSelectAgg (SelOpCtx tn hdrs permFilter permLimit) -> do
            validateHdrs hdrs
            toSQL . RS.mkAggSelect <$>
              RS.fromAggField txtConverter tn permFilter permLimit fld
          OCFuncQuery (FuncQOpCtx tn hdrs permFilter permLimit fn argSeq) ->
            procFuncQuery tn fn permFilter permLimit hdrs argSeq False
          OCFuncAggQuery (FuncQOpCtx tn hdrs permFilter permLimit fn argSeq) ->
            procFuncQuery tn fn permFilter permLimit hdrs argSeq True
          _ -> throw500 "unexpected mut field info for explain"

      return $ TB.run builderSQL
  where
    fName = _fName fld

    opCtxMap = _gOpCtxMap gCtx
    fldMap = _gFields gCtx
    orderByCtx = _gOrdByCtx gCtx

    getOpCtx f =
      onNothing (Map.lookup f opCtxMap) $ throw500 $
      "lookup failed: opctx: " <> showName f

    procFuncQuery tn fn permFilter permLimit hdrs argSeq isAgg = do
      validateHdrs hdrs
      (tabArgs, eSel, frmItem) <-
        RS.fromFuncQueryField txtConverter fn argSeq isAgg fld
      strfyNum <- stringifyNum <$> asks getter
      return $ toSQL $
        RS.mkFuncSelectWith fn tn
        (RS.TablePerm permFilter permLimit) tabArgs strfyNum eSel frmItem

    validateHdrs hdrs = do
      let receivedHdrs = userVars userInfo
      forM_ hdrs $ \hdr ->
        unless (isJust $ getVarVal hdr receivedHdrs) $
        throw400 NotFound $ hdr <<> " header is expected but not found"


genSql
  :: (MonadError QErr m)
  => SchemaCache
  -> SQLGenCtx
  -> GV.GraphQLRequest
  -> UserInfo
  -> m [Text]
genSql sc sqlGenCtx query userInfo = do
  execPlan <- E.getExecPlan userInfo sc query
  (gCtx, rootSelSet) <- case execPlan of
    E.GExPHasura gCtx rootSelSet ->
      return (gCtx, rootSelSet)
    E.GExPRemote _ _  ->
      throw400 InvalidParams "only hasura queries can have generated sql"
  case rootSelSet of
    GV.RQuery selSet ->
      mapM (genFieldSql userInfo gCtx sqlGenCtx) (toList selSet)
    GV.RMutation selSet ->
      mapM (genFieldSql userInfo gCtx sqlGenCtx) (toList selSet)
    GV.RSubscription fld ->
      (: []) <$> genFieldSql userInfo gCtx sqlGenCtx fld
=======
    usrVars = mkUserVars $ maybe [] Map.toList userVarsRaw
    userInfo = mkUserInfo (fromMaybe adminRole $ roleFromVars usrVars) usrVars
>>>>>>> 8a9901d4
<|MERGE_RESOLUTION|>--- conflicted
+++ resolved
@@ -1,7 +1,6 @@
 module Hasura.GraphQL.Explain
   ( explainGQLQuery
   , GQLExplain
-  , genSql
   ) where
 
 import qualified Data.Aeson                             as J
@@ -113,13 +112,8 @@
   -> Bool
   -> GQLExplain
   -> m EncJSON
-<<<<<<< HEAD
-explainGQLQuery pool iso sc sqlGenCtx (GQLExplain query userVarsRaw) = do
-  execPlan <- E.getExecPlan userInfo sc query
-=======
-explainGQLQuery pgExecCtx sc sqlGenCtx enableAL (GQLExplain query userVarsRaw)= do
+explainGQLQuery pgExecCtx sc sqlGenCtx enableAL (GQLExplain query userVarsRaw) = do
   execPlan <- E.getExecPlanPartial userInfo sc enableAL query
->>>>>>> 8a9901d4
   (gCtx, rootSelSet) <- case execPlan of
     E.GExPHasura (gCtx, rootSelSet, _) ->
       return (gCtx, rootSelSet)
@@ -136,92 +130,90 @@
       throw400 InvalidParams "only queries can be explained"
 
   where
-<<<<<<< HEAD
     usrVars  = mkUserVars $ maybe [] Map.toList userVarsRaw
     userInfo = mkUserInfo (fromMaybe adminRole $ roleFromVars usrVars) usrVars
-    runTx tx = runLazyTx pool iso $ withUserInfo userInfo tx
-
-
-genFieldSql
-  :: (MonadError QErr m)
-  => UserInfo -> GCtx -> SQLGenCtx -> Field -> m Text
-genFieldSql userInfo gCtx sqlGenCtx fld =
-  case fName of
-    "__type"     -> return $ ""
-    "__schema"   -> return $ ""
-    "__typename" -> return $ ""
-    _            -> do
-      opCtx <- getOpCtx fName
-      builderSQL <- runExplain (fldMap, orderByCtx, sqlGenCtx) $
-        case opCtx of
-          OCSelect (SelOpCtx tn hdrs permFilter permLimit) -> do
-            validateHdrs hdrs
-            toSQL . RS.mkSQLSelect False <$>
-              RS.fromField txtConverter tn permFilter permLimit fld
-          OCSelectPkey (SelPkOpCtx tn hdrs permFilter argMap) -> do
-            validateHdrs hdrs
-            toSQL . RS.mkSQLSelect True <$>
-              RS.fromFieldByPKey txtConverter tn argMap permFilter fld
-          OCSelectAgg (SelOpCtx tn hdrs permFilter permLimit) -> do
-            validateHdrs hdrs
-            toSQL . RS.mkAggSelect <$>
-              RS.fromAggField txtConverter tn permFilter permLimit fld
-          OCFuncQuery (FuncQOpCtx tn hdrs permFilter permLimit fn argSeq) ->
-            procFuncQuery tn fn permFilter permLimit hdrs argSeq False
-          OCFuncAggQuery (FuncQOpCtx tn hdrs permFilter permLimit fn argSeq) ->
-            procFuncQuery tn fn permFilter permLimit hdrs argSeq True
-          _ -> throw500 "unexpected mut field info for explain"
-
-      return $ TB.run builderSQL
-  where
-    fName = _fName fld
-
-    opCtxMap = _gOpCtxMap gCtx
-    fldMap = _gFields gCtx
-    orderByCtx = _gOrdByCtx gCtx
-
-    getOpCtx f =
-      onNothing (Map.lookup f opCtxMap) $ throw500 $
-      "lookup failed: opctx: " <> showName f
-
-    procFuncQuery tn fn permFilter permLimit hdrs argSeq isAgg = do
-      validateHdrs hdrs
-      (tabArgs, eSel, frmItem) <-
-        RS.fromFuncQueryField txtConverter fn argSeq isAgg fld
-      strfyNum <- stringifyNum <$> asks getter
-      return $ toSQL $
-        RS.mkFuncSelectWith fn tn
-        (RS.TablePerm permFilter permLimit) tabArgs strfyNum eSel frmItem
-
-    validateHdrs hdrs = do
-      let receivedHdrs = userVars userInfo
-      forM_ hdrs $ \hdr ->
-        unless (isJust $ getVarVal hdr receivedHdrs) $
-        throw400 NotFound $ hdr <<> " header is expected but not found"
-
-
-genSql
-  :: (MonadError QErr m)
-  => SchemaCache
-  -> SQLGenCtx
-  -> GV.GraphQLRequest
-  -> UserInfo
-  -> m [Text]
-genSql sc sqlGenCtx query userInfo = do
-  execPlan <- E.getExecPlan userInfo sc query
-  (gCtx, rootSelSet) <- case execPlan of
-    E.GExPHasura gCtx rootSelSet ->
-      return (gCtx, rootSelSet)
-    E.GExPRemote _ _  ->
-      throw400 InvalidParams "only hasura queries can have generated sql"
-  case rootSelSet of
-    GV.RQuery selSet ->
-      mapM (genFieldSql userInfo gCtx sqlGenCtx) (toList selSet)
-    GV.RMutation selSet ->
-      mapM (genFieldSql userInfo gCtx sqlGenCtx) (toList selSet)
-    GV.RSubscription fld ->
-      (: []) <$> genFieldSql userInfo gCtx sqlGenCtx fld
-=======
-    usrVars = mkUserVars $ maybe [] Map.toList userVarsRaw
-    userInfo = mkUserInfo (fromMaybe adminRole $ roleFromVars usrVars) usrVars
->>>>>>> 8a9901d4
+-- <<<<<<< HEAD
+--     runTx tx = runLazyTx pool iso $ withUserInfo userInfo tx
+
+
+-- genFieldSql
+--   :: (MonadError QErr m)
+--   => UserInfo -> GCtx -> SQLGenCtx -> Field -> m Text
+-- genFieldSql userInfo gCtx sqlGenCtx fld =
+--   case fName of
+--     "__type"     -> return $ ""
+--     "__schema"   -> return $ ""
+--     "__typename" -> return $ ""
+--     _            -> do
+--       opCtx <- getOpCtx fName
+--       builderSQL <- runExplain (fldMap, orderByCtx, sqlGenCtx) $
+--         case opCtx of
+--           OCSelect (SelOpCtx tn hdrs permFilter permLimit) -> do
+--             validateHdrs hdrs
+--             toSQL . RS.mkSQLSelect False <$>
+--               RS.fromField txtConverter tn permFilter permLimit fld
+--           OCSelectPkey (SelPkOpCtx tn hdrs permFilter argMap) -> do
+--             validateHdrs hdrs
+--             toSQL . RS.mkSQLSelect True <$>
+--               RS.fromFieldByPKey txtConverter tn argMap permFilter fld
+--           OCSelectAgg (SelOpCtx tn hdrs permFilter permLimit) -> do
+--             validateHdrs hdrs
+--             toSQL . RS.mkAggSelect <$>
+--               RS.fromAggField txtConverter tn permFilter permLimit fld
+--           OCFuncQuery (FuncQOpCtx tn hdrs permFilter permLimit fn argSeq) ->
+--             procFuncQuery tn fn permFilter permLimit hdrs argSeq False
+--           OCFuncAggQuery (FuncQOpCtx tn hdrs permFilter permLimit fn argSeq) ->
+--             procFuncQuery tn fn permFilter permLimit hdrs argSeq True
+--           _ -> throw500 "unexpected mut field info for explain"
+
+--       return $ TB.run builderSQL
+--   where
+--     fName = _fName fld
+
+--     opCtxMap = _gOpCtxMap gCtx
+--     fldMap = _gFields gCtx
+--     orderByCtx = _gOrdByCtx gCtx
+
+--     getOpCtx f =
+--       onNothing (Map.lookup f opCtxMap) $ throw500 $
+--       "lookup failed: opctx: " <> showName f
+
+--     procFuncQuery tn fn permFilter permLimit hdrs argSeq isAgg = do
+--       validateHdrs hdrs
+--       (tabArgs, eSel, frmItem) <-
+--         RS.fromFuncQueryField txtConverter fn argSeq isAgg fld
+--       strfyNum <- stringifyNum <$> asks getter
+--       return $ toSQL $
+--         RS.mkFuncSelectWith fn tn
+--         (RS.TablePerm permFilter permLimit) tabArgs strfyNum eSel frmItem
+
+--     validateHdrs hdrs = do
+--       let receivedHdrs = userVars userInfo
+--       forM_ hdrs $ \hdr ->
+--         unless (isJust $ getVarVal hdr receivedHdrs) $
+--         throw400 NotFound $ hdr <<> " header is expected but not found"
+
+
+-- genSql
+--   :: (MonadError QErr m)
+--   => SchemaCache
+--   -> SQLGenCtx
+--   -> GV.GraphQLRequest
+--   -> UserInfo
+--   -> m [Text]
+-- genSql sc sqlGenCtx query userInfo = do
+--   execPlan <- E.getExecPlan userInfo sc query
+--   (gCtx, rootSelSet) <- case execPlan of
+--     E.GExPHasura gCtx rootSelSet ->
+--       return (gCtx, rootSelSet)
+--     E.GExPRemote _ _  ->
+--       throw400 InvalidParams "only hasura queries can have generated sql"
+--   case rootSelSet of
+--     GV.RQuery selSet ->
+--       mapM (genFieldSql userInfo gCtx sqlGenCtx) (toList selSet)
+--     GV.RMutation selSet ->
+--       mapM (genFieldSql userInfo gCtx sqlGenCtx) (toList selSet)
+--     GV.RSubscription fld ->
+--       (: []) <$> genFieldSql userInfo gCtx sqlGenCtx fld
+-- =======
+-- >>>>>>> 8a9901d417c1cde1e74744188779ad179c190120