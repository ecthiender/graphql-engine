--- conflicted
+++ resolved
@@ -48,11 +48,8 @@
 import           Hasura.RQL.DDL.Headers
 import           Hasura.RQL.Types
 import           Hasura.Server.Context
-<<<<<<< HEAD
-import           Hasura.Server.Utils                    (IpAddress, RequestId, filterRequestHeaders)
-=======
-import           Hasura.Server.Utils                    (RequestId, mkClientHeadersForward)
->>>>>>> bea1de28
+import           Hasura.Server.Utils                    (IpAddress, RequestId,
+                                                         mkClientHeadersForward)
 import           Hasura.Server.Version                  (HasVersion)
 
 import qualified Hasura.GraphQL.Execute.LiveQuery       as EL
@@ -204,20 +201,13 @@
   -> Bool
   -> SchemaCache
   -> SchemaCacheVer
-<<<<<<< HEAD
+  -> HTTP.Manager
+  -> [HTTP.Header]
   -> (GQLReqUnparsed, GQLReqParsed)
   -> m (Telem.CacheHit, ExecPlanResolved)
 getResolvedExecPlan pgExecCtx planCache userInfo sqlGenCtx
-  enableAL sc scVer (reqUnparsed, reqParsed) = do
-
-=======
-  -> HTTP.Manager
-  -> [N.Header]
-  -> GQLReqUnparsed
-  -> m (Telem.CacheHit, ExecPlanResolved)
-getResolvedExecPlan pgExecCtx planCache userInfo sqlGenCtx
-  enableAL sc scVer httpManager reqHeaders reqUnparsed = do
->>>>>>> bea1de28
+  enableAL sc scVer httpManager reqHeaders (reqUnparsed, reqParsed) = do
+
   planM <- liftIO $ EP.getPlan scVer (userRole userInfo)
            opNameM queryStr planCache
   let usrVars = userVars userInfo
@@ -307,7 +297,7 @@
      , Has SQLGenCtx r
      , Has InsCtxMap r
      , Has HTTP.Manager r
-     , Has [N.Header] r
+     , Has [HTTP.Header] r
      , MonadIO m
      )
   => VQ.SelSet
@@ -337,7 +327,7 @@
   -> SQLGenCtx
   -> UserInfo
   -> HTTP.Manager
-  -> [N.Header]
+  -> [HTTP.Header]
   -> VQ.SelSet
   -> m LazyRespTx
 getMutOp ctx sqlGenCtx userInfo manager reqHeaders selSet =
