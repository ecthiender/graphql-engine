{-# LANGUAGE RankNTypes      #-}
{-# LANGUAGE RecordWildCards #-}

module Hasura.GraphQL.Transport.WebSocket
  ( createWSServerApp
  , createWSServerEnv
  , stopWSServerApp
  , WSServerEnv
  ) where

import qualified Control.Concurrent.Async                    as A
import qualified Control.Concurrent.Async.Lifted.Safe        as LA
import qualified Control.Concurrent.STM                      as STM
import qualified Control.Monad.Trans.Control                 as MC
import qualified Data.Aeson                                  as J
import qualified Data.Aeson.Casing                           as J
import qualified Data.Aeson.TH                               as J
import qualified Data.ByteString.Lazy                        as BL
import qualified Data.CaseInsensitive                        as CI
import qualified Data.HashMap.Strict                         as Map
import qualified Data.Text                                   as T
import qualified Data.Text.Encoding                          as TE
import qualified Data.Time.Clock                             as TC
import qualified Database.PG.Query                           as Q
import qualified Language.GraphQL.Draft.Syntax               as G
import qualified Network.HTTP.Client                         as H
import qualified Network.HTTP.Types                          as H
import qualified Network.WebSockets                          as WS
import qualified StmContainers.Map                           as STMMap

import           Control.Concurrent.Extended                 (sleep)
import qualified ListT

import           Hasura.EncJSON
import           Hasura.GraphQL.Logging
import           Hasura.GraphQL.Transport.HTTP.Protocol
import           Hasura.GraphQL.Transport.WebSocket.Protocol
import           Hasura.Prelude
import           Hasura.RQL.Types
import           Hasura.RQL.Types.Error                      (Code (StartFailed))
import           Hasura.Server.Auth                          (AuthMode, UserAuthentication,
                                                              resolveUserInfo)
import           Hasura.Server.Context
import           Hasura.Server.Cors
import           Hasura.Server.Utils                         (IpAddress (..), RequestId,
                                                              getRequestId)
import           Hasura.Server.Version                       (HasVersion)

import qualified Hasura.GraphQL.Execute                      as E
import qualified Hasura.GraphQL.Execute.LiveQuery            as LQ
import qualified Hasura.GraphQL.Execute.LiveQuery.Poll       as LQ
import qualified Hasura.GraphQL.Transport.WebSocket.Server   as WS
import qualified Hasura.Logging                              as L
import qualified Hasura.Server.Telemetry.Counters            as Telem


type OperationMap
  = STMMap.Map OperationId (LQ.LiveQueryId, Maybe OperationName)

newtype WsHeaders
  = WsHeaders { unWsHeaders :: [H.Header] }
  deriving (Show, Eq)

data ErrRespType
  = ERTLegacy
  | ERTGraphqlCompliant
  deriving (Show)

data WsClientState
  = WsClientState
  { wscsUserInfo   :: !UserInfo
  -- ^ the 'UserInfo' required to execute the query and various other things
  , wscsJwtExpTime :: !(Maybe TC.UTCTime)
  -- ^ the JWT expiry time, if any
  , wscsReqHeaders :: ![H.Header]
  -- ^ headers from the client (in conn params) to forward to the remote schema
  , wscsIpAddress  :: !IpAddress
  -- ^ IP address required for 'GQLApiAuthorization'
  }

data WSConnState
  -- headers from the client for websockets
  = CSNotInitialised !WsHeaders !IpAddress
  | CSInitError Text
  -- headers from the client (in conn params) to forward to the remote schema
  -- and JWT expiry time if any
  | CSInitialised !WsClientState

data WSConnData
  = WSConnData
  -- the role and headers are set only on connection_init message
  { _wscUser      :: !(STM.TVar WSConnState)
  -- we only care about subscriptions,
  -- the other operations (query/mutations)
  -- are not tracked here
  , _wscOpMap     :: !OperationMap
  , _wscErrRespTy :: !ErrRespType
  }

type WSServer = WS.WSServer WSConnData

type WSConn = WS.WSConn WSConnData

sendMsg :: (MonadIO m) => WSConn -> ServerMsg -> m ()
sendMsg wsConn msg =
  liftIO $ WS.sendMsg wsConn $ WS.WSQueueResponse (encodeServerMsg msg) Nothing

sendMsgWithMetadata :: (MonadIO m) => WSConn -> ServerMsg -> LQ.LiveQueryMetadata -> m ()
sendMsgWithMetadata wsConn msg (LQ.LiveQueryMetadata execTime) =
  liftIO $ WS.sendMsg wsConn $ WS.WSQueueResponse bs wsInfo
  where
    bs = encodeServerMsg msg
    wsInfo = Just $ WS.WSEventInfo
      { WS._wseiQueryExecutionTime = Just $ realToFrac execTime
      , WS._wseiResponseSize = Just $ BL.length bs
      }

data OpDetail
  = ODStarted
  | ODProtoErr !Text
  | ODQueryErr !QErr
  | ODCompleted
  | ODStopped
  deriving (Show, Eq)
$(J.deriveToJSON
  J.defaultOptions { J.constructorTagModifier = J.snakeCase . drop 2
                   , J.sumEncoding = J.TaggedObject "type" "detail"
                   }
  ''OpDetail)

data OperationDetails
  = OperationDetails
  { _odOperationId   :: !OperationId
  , _odRequestId     :: !(Maybe RequestId)
  , _odOperationName :: !(Maybe OperationName)
  , _odOperationType :: !OpDetail
  , _odQuery         :: !(Maybe GQLReqUnparsed)
  } deriving (Show, Eq)
$(J.deriveToJSON (J.aesonDrop 3 J.snakeCase) ''OperationDetails)

data WSEvent
  = EAccepted
  | ERejected !QErr
  | EConnErr !ConnErrMsg
  | EOperation !OperationDetails
  | EClosed
  deriving (Show, Eq)
$(J.deriveToJSON
  J.defaultOptions { J.constructorTagModifier = J.snakeCase . drop 1
                   , J.sumEncoding = J.TaggedObject "type" "detail"
                   }
  ''WSEvent)

data WsConnInfo
  = WsConnInfo
  { _wsciWebsocketId :: !WS.WSId
  , _wsciJwtExpiry   :: !(Maybe TC.UTCTime)
  , _wsciMsg         :: !(Maybe Text)
  } deriving (Show, Eq)
$(J.deriveToJSON (J.aesonDrop 5 J.snakeCase) ''WsConnInfo)

data WSLogInfo
  = WSLogInfo
  { _wsliUserVars       :: !(Maybe UserVars)
  , _wsliConnectionInfo :: !WsConnInfo
  , _wsliEvent          :: !WSEvent
  } deriving (Show, Eq)
$(J.deriveToJSON (J.aesonDrop 5 J.snakeCase) ''WSLogInfo)

data WSLog
  = WSLog
  { _wslLogLevel :: !L.LogLevel
  , _wslInfo     :: !WSLogInfo
  }

instance L.ToEngineLog WSLog L.Hasura where
  toEngineLog (WSLog logLevel wsLog) =
    (logLevel, L.ELTWebsocketLog, J.toJSON wsLog)

mkWsInfoLog :: Maybe UserVars -> WsConnInfo -> WSEvent -> WSLog
mkWsInfoLog uv ci ev =
  WSLog L.LevelInfo $ WSLogInfo uv ci ev

mkWsErrorLog :: Maybe UserVars -> WsConnInfo -> WSEvent -> WSLog
mkWsErrorLog uv ci ev =
  WSLog L.LevelError $ WSLogInfo uv ci ev

data WSServerEnv
  = WSServerEnv
  { _wseLogger          :: !(L.Logger L.Hasura)
  , _wseRunTx           :: !PGExecCtx
  , _wseLiveQMap        :: !LQ.LiveQueriesState
  , _wseGCtxMap         :: !(IO (SchemaCache, SchemaCacheVer))
  -- ^ an action that always returns the latest version of the schema cache
  , _wseHManager        :: !H.Manager
  , _wseCorsPolicy      :: !CorsPolicy
  , _wseSQLCtx          :: !SQLGenCtx
  , _wseQueryCache      :: !E.PlanCache
  , _wseServer          :: !WSServer
  , _wseEnableAllowlist :: !Bool
  }

onConn :: (MonadIO m)
       => L.Logger L.Hasura -> CorsPolicy -> WS.OnConnH m WSConnData
onConn (L.Logger logger) corsPolicy wsId requestHead ipAddress = do
  res <- runExceptT $ do
    errType <- checkPath
    let reqHdrs = WS.requestHeaders requestHead
    headers <- maybe (return reqHdrs) (flip enforceCors reqHdrs . snd) getOrigin
    return (WsHeaders $ filterWsHeaders headers, errType)
  either reject (uncurry accept) res

  where
    keepAliveAction wsConn = liftIO $ forever $ do
      sendMsg wsConn SMConnKeepAlive
      sleep $ seconds 5

    jwtExpiryHandler wsConn = do
      expTime <- liftIO $ STM.atomically $ do
        connState <- STM.readTVar $ (_wscUser . WS.getData) wsConn
        case connState of
          CSNotInitialised _ _      -> STM.retry
          CSInitError _             -> STM.retry
          CSInitialised clientState -> maybe STM.retry return $ wscsJwtExpTime clientState
      currTime <- TC.getCurrentTime
      sleep $ fromUnits $ TC.diffUTCTime expTime currTime

    accept hdrs errType = do
      logger $ mkWsInfoLog Nothing (WsConnInfo wsId Nothing Nothing) EAccepted
      connData <- liftIO $ WSConnData
                  <$> STM.newTVarIO (CSNotInitialised hdrs ipAddress)
                  <*> STMMap.newIO
                  <*> pure errType
      let acceptRequest = WS.defaultAcceptRequest
                          { WS.acceptSubprotocol = Just "graphql-ws"}
      return $ Right $ WS.AcceptWith connData acceptRequest
                       (Just keepAliveAction) (Just jwtExpiryHandler)

    reject qErr = do
      logger $ mkWsErrorLog Nothing (WsConnInfo wsId Nothing Nothing) (ERejected qErr)
      return $ Left $ WS.RejectRequest
        (H.statusCode $ qeStatus qErr)
        (H.statusMessage $ qeStatus qErr) []
        (BL.toStrict $ J.encode $ encodeGQLErr False qErr)

    checkPath = case WS.requestPath requestHead of
      "/v1alpha1/graphql" -> return ERTLegacy
      "/v1/graphql"       -> return ERTGraphqlCompliant
      _                   ->
        throw404 "only '/v1/graphql', '/v1alpha1/graphql' are supported on websockets"

    getOrigin =
      find ((==) "Origin" . fst) (WS.requestHeaders requestHead)

    enforceCors origin reqHdrs = case cpConfig corsPolicy of
      CCAllowAll -> return reqHdrs
      CCDisabled readCookie ->
        if readCookie
        then return reqHdrs
        else do
          lift $ logger $ mkWsInfoLog Nothing (WsConnInfo wsId Nothing (Just corsNote)) EAccepted
          return $ filter (\h -> fst h /= "Cookie") reqHdrs
      CCAllowedOrigins ds
        -- if the origin is in our cors domains, no error
        | bsToTxt origin `elem` dmFqdns ds   -> return reqHdrs
        -- if current origin is part of wildcard domain list, no error
        | inWildcardList ds (bsToTxt origin) -> return reqHdrs
        -- otherwise error
        | otherwise                          -> corsErr

    filterWsHeaders hdrs = flip filter hdrs $ \(n, _) ->
      n `notElem` [ "sec-websocket-key"
                  , "sec-websocket-version"
                  , "upgrade"
                  , "connection"
                  ]

    corsErr = throw400 AccessDenied
              "received origin header does not match configured CORS domains"

    corsNote = "Cookie is not read when CORS is disabled, because it is a potential "
            <> "security issue. If you're already handling CORS before Hasura and enforcing "
            <> "CORS on websocket connections, then you can use the flag --ws-read-cookie or "
            <> "HASURA_GRAPHQL_WS_READ_COOKIE to force read cookie when CORS is disabled."


onStart :: forall m. (HasVersion, MonadIO m, E.GQLApiAuthorization m)
        => WSServerEnv -> WSConn -> StartMsg -> m ()
onStart serverEnv wsConn (StartMsg opId q) = catchAndIgnore $ do
  timerTot <- startTimer
  opM <- liftIO $ STM.atomically $ STMMap.lookup opId opMap

  when (isJust opM) $ withComplete $ sendStartErr $
    "an operation already exists with this id: " <> unOperationId opId

  userInfoM <- liftIO $ STM.readTVarIO userInfoR
  (userInfo, reqHdrs, ipAddress) <- case userInfoM of
    CSInitialised WsClientState{..} -> return (wscsUserInfo, wscsReqHeaders, wscsIpAddress)
    CSInitError initErr -> do
      let e = "cannot start as connection_init failed with : " <> initErr
      withComplete $ sendStartErr e
    CSNotInitialised _ _ -> do
      let e = "start received before the connection is initialised"
      withComplete $ sendStartErr e

  requestId <- getRequestId reqHdrs
  reqParsedE <- lift $ E.authorizeGQLApi userInfo (reqHdrs, ipAddress) q
  reqParsed <- either (withComplete . preExecErr requestId) return reqParsedE
  -- (sc, scVer) <- liftIO $ IORef.readIORef gCtxMapRef
  (sc, scVer) <- liftIO getSchemaCache
  execPlanE <- runExceptT $ E.getResolvedExecPlan pgExecCtx
<<<<<<< HEAD
               planCache userInfo sqlGenCtx enableAL sc scVer (q, reqParsed)
=======
               planCache userInfo sqlGenCtx enableAL sc scVer httpMgr reqHdrs q

>>>>>>> bea1de28
  (telemCacheHit, execPlan) <- either (withComplete . preExecErr requestId) return execPlanE
  let execCtx = E.ExecutionCtx logger sqlGenCtx pgExecCtx planCache sc scVer httpMgr enableAL

  case execPlan of
    E.GExPHasura resolvedOp ->
      runHasuraGQ timerTot telemCacheHit requestId q userInfo resolvedOp
    E.GExPRemote rsi opDef  ->
      runRemoteGQ timerTot telemCacheHit execCtx requestId userInfo reqHdrs opDef rsi
  where
-- <<<<<<< HEAD
--     runHasuraGQ :: RequestId -> GQLReqUnparsed -> UserInfo -> E.ExecOp
--                 -> ExceptT () m ()
--     runHasuraGQ reqId query userInfo = \case
-- =======
    telemTransport = Telem.HTTP
<<<<<<< HEAD
    runHasuraGQ :: ExceptT () m DiffTime
=======
    runHasuraGQ :: ExceptT () IO DiffTime
>>>>>>> bea1de28
                -> Telem.CacheHit -> RequestId -> GQLReqUnparsed -> UserInfo -> E.ExecOp
                -> ExceptT () m ()
    runHasuraGQ timerTot telemCacheHit reqId query userInfo = \case
      E.ExOpQuery opTx genSql ->
        execQueryOrMut Telem.Query genSql $ runLazyTx' pgExecCtx opTx
      E.ExOpMutation opTx ->
        execQueryOrMut Telem.Mutation Nothing $
          runLazyTx pgExecCtx Q.ReadWrite $ withUserInfo userInfo opTx
      E.ExOpSubs lqOp -> do
        -- log the graphql query
        L.unLogger logger $ QueryLog query Nothing reqId
        lqId <- liftIO $ LQ.addLiveQuery lqMap lqOp liveQOnChange
        liftIO $ STM.atomically $
          STMMap.insert (lqId, _grOperationName q) opId opMap
        logOpEv ODStarted (Just reqId)

-- <<<<<<< HEAD
    -- execQueryOrMut reqId query genSql action = do
    --   logOpEv ODStarted (Just reqId)
    --   -- log the generated SQL and the graphql query
    --   L.unLogger logger $ QueryLog query genSql reqId
    --   (dt, resp) <- withElapsedTime $ liftIO $ runExceptT action
    --   let lqMeta = LQ.LiveQueryMetadata dt
    --   either (postExecErr reqId) (`sendSuccResp` lqMeta) resp
    --   sendCompleted (Just reqId)

      where
        telemLocality = Telem.Local
        execQueryOrMut telemQueryType genSql action = do
          logOpEv ODStarted (Just reqId)
          -- log the generated SQL and the graphql query
          L.unLogger logger $ QueryLog query genSql reqId
          (withElapsedTime $ liftIO $ runExceptT action) >>= \case
            (_,      Left err) -> postExecErr reqId err
            (telemTimeIO_DT, Right encJson) -> do
              -- Telemetry. NOTE: don't time network IO:
              telemTimeTot <- Seconds <$> timerTot
              sendSuccResp encJson $ LQ.LiveQueryMetadata telemTimeIO_DT
              let telemTimeIO = fromUnits telemTimeIO_DT
              Telem.recordTimingMetric Telem.RequestDimensions{..} Telem.RequestTimings{..}

          sendCompleted (Just reqId)

<<<<<<< HEAD
    -- runRemoteGQ
    --   :: E.ExecutionCtx -> RequestId -> UserInfo -> [H.Header]
    --   -> G.TypedOperationDefinition -> RemoteSchemaInfo
    --   -> ExceptT () m ()
    -- runRemoteGQ execCtx reqId userInfo reqHdrs opDef rsi = do
    --   when (G._todType opDef == G.OperationTypeSubscription) $
    --     withComplete $ preExecErr reqId $
    --     err400 NotSupported "subscription to remote server is not supported"

    runRemoteGQ :: ExceptT () m DiffTime
=======
    runRemoteGQ :: ExceptT () IO DiffTime
>>>>>>> bea1de28
                -> Telem.CacheHit -> E.ExecutionCtx -> RequestId -> UserInfo -> [H.Header]
                -> G.TypedOperationDefinition -> RemoteSchemaInfo
                -> ExceptT () m ()
    runRemoteGQ timerTot telemCacheHit execCtx reqId userInfo reqHdrs opDef rsi = do
      let telemLocality = Telem.Remote
      telemQueryType <- case G._todType opDef of
        G.OperationTypeSubscription ->
          withComplete $ preExecErr reqId $
          err400 NotSupported "subscription to remote server is not supported"
        G.OperationTypeMutation -> return Telem.Mutation
        G.OperationTypeQuery    -> return Telem.Query

      -- if it's not a subscription, use HTTP to execute the query on the remote
      (runExceptT $ flip runReaderT execCtx $
        E.execRemoteGQ reqId userInfo reqHdrs q rsi opDef) >>= \case
          Left  err           -> postExecErr reqId err
          Right (telemTimeIO_DT, !val) -> do
            -- Telemetry. NOTE: don't time network IO:
            telemTimeTot <- Seconds <$> timerTot
            sendRemoteResp reqId (_hrBody val) $ LQ.LiveQueryMetadata telemTimeIO_DT
            let telemTimeIO = fromUnits telemTimeIO_DT
            Telem.recordTimingMetric Telem.RequestDimensions{..} Telem.RequestTimings{..}

      sendCompleted (Just reqId)

    sendRemoteResp reqId resp meta =
      case J.eitherDecodeStrict (encJToBS resp) of
        Left e    -> postExecErr reqId $ invalidGqlErr $ T.pack e
        Right res -> sendMsgWithMetadata wsConn (SMData $ DataMsg opId $ GRRemote res) meta

    invalidGqlErr err = err500 Unexpected $
      "Failed parsing GraphQL response from remote: " <> err

    WSServerEnv logger pgExecCtx lqMap getSchemaCache httpMgr _ sqlGenCtx planCache
      _ enableAL = serverEnv

    WSConnData userInfoR opMap errRespTy = WS.getData wsConn

    logOpEv opTy reqId =
      logWSEvent logger wsConn $ EOperation opDet
      where
        opDet = OperationDetails opId reqId (_grOperationName q) opTy query
        -- log the query only in errors
        query = case opTy of
          ODQueryErr _ -> Just q
          _            -> Nothing

    getErrFn errTy =
      case errTy of
        ERTLegacy           -> encodeQErr
        ERTGraphqlCompliant -> encodeGQLErr

    sendStartErr e = do
      let errFn = getErrFn errRespTy
      sendMsg wsConn $
        SMErr $ ErrorMsg opId $ errFn False $ err400 StartFailed e
      logOpEv (ODProtoErr e) Nothing

    sendCompleted reqId = do
      liftIO $ sendMsg wsConn $ SMComplete $ CompletionMsg opId
      logOpEv ODCompleted reqId

    postExecErr reqId qErr = do
      let errFn = getErrFn errRespTy
      logOpEv (ODQueryErr qErr) (Just reqId)
      sendMsg wsConn $ SMData $
        DataMsg opId $ GRHasura $ GQExecError $ pure $ errFn False qErr

    -- why wouldn't pre exec error use graphql response?
    preExecErr reqId qErr = do
      let errFn = getErrFn errRespTy
      logOpEv (ODQueryErr qErr) (Just reqId)
      let err = case errRespTy of
            ERTLegacy           -> errFn False qErr
            ERTGraphqlCompliant -> J.object ["errors" J..= [errFn False qErr]]
      sendMsg wsConn (SMErr $ ErrorMsg opId err)

    sendSuccResp encJson =
      sendMsgWithMetadata wsConn
        (SMData $ DataMsg opId $ GRHasura $ GQSuccess $ encJToLBS encJson)

    withComplete :: ExceptT () m () -> ExceptT () m a
    withComplete action = do
      action
      sendCompleted Nothing
      throwError ()

    -- on change, send message on the websocket
    liveQOnChange :: LQ.OnChange
    liveQOnChange (GQSuccess (LQ.LiveQueryResponse bs dTime)) =
      sendMsgWithMetadata wsConn (SMData $ DataMsg opId $ GRHasura $ GQSuccess bs) $
        LQ.LiveQueryMetadata dTime
    liveQOnChange resp = sendMsg wsConn $ SMData $ DataMsg opId $ GRHasura $
      LQ._lqrPayload <$> resp

    catchAndIgnore :: ExceptT () m () -> m ()
    catchAndIgnore m = void $ runExceptT m

onMessage
  :: (HasVersion, MonadIO m, UserAuthentication m, E.GQLApiAuthorization m)
  => AuthMode
  -> WSServerEnv
  -> WSConn -> BL.ByteString -> m ()
onMessage authMode serverEnv wsConn msgRaw =
  case J.eitherDecode msgRaw of
    Left e    -> do
      let err = ConnErrMsg $ "parsing ClientMessage failed: " <> T.pack e
      logWSEvent logger wsConn $ EConnErr err
      sendMsg wsConn $ SMConnErr err

    Right msg -> case msg of
      CMConnInit params -> onConnInit (_wseLogger serverEnv)
                           (_wseHManager serverEnv)
                           wsConn authMode params
      CMStart startMsg  -> onStart serverEnv wsConn startMsg
      CMStop stopMsg    -> liftIO $ onStop serverEnv wsConn stopMsg
      CMConnTerm        -> liftIO $ WS.closeConn wsConn "GQL_CONNECTION_TERMINATE received"
  where
    logger = _wseLogger serverEnv

onStop :: WSServerEnv -> WSConn -> StopMsg -> IO ()
onStop serverEnv wsConn (StopMsg opId) = do
  -- probably wrap the whole thing in a single tx?
  opM <- liftIO $ STM.atomically $ STMMap.lookup opId opMap
  case opM of
    Just (lqId, opNameM) -> do
      logWSEvent logger wsConn $ EOperation $ opDet opNameM
      LQ.removeLiveQuery lqMap lqId
    Nothing    -> return ()
  STM.atomically $ STMMap.delete opId opMap
  where
    logger = _wseLogger serverEnv
    lqMap  = _wseLiveQMap serverEnv
    opMap  = _wscOpMap $ WS.getData wsConn
    opDet n = OperationDetails opId Nothing n ODStopped Nothing

logWSEvent
  :: (MonadIO m)
  => L.Logger L.Hasura -> WSConn -> WSEvent -> m ()
logWSEvent (L.Logger logger) wsConn wsEv = do
  userInfoME <- liftIO $ STM.readTVarIO userInfoR
  let (userVarsM, jwtExpM) = case userInfoME of
        CSInitialised WsClientState{..} -> ( Just $ userVars wscsUserInfo
                                           , wscsJwtExpTime
                                           )
        _                               -> (Nothing, Nothing)
  liftIO $ logger $ WSLog logLevel $ WSLogInfo userVarsM (WsConnInfo wsId jwtExpM Nothing) wsEv
  where
    WSConnData userInfoR _ _ = WS.getData wsConn
    wsId = WS.getWSId wsConn
    logLevel = bool L.LevelInfo L.LevelError isError
    isError = case wsEv of
      EAccepted   -> False
      ERejected _ -> True
      EConnErr _  -> True
      EClosed     -> False
      EOperation op -> case _odOperationType op of
        ODStarted    -> False
        ODProtoErr _ -> True
        ODQueryErr _ -> True
        ODCompleted  -> False
        ODStopped    -> False

onConnInit
  :: (HasVersion, MonadIO m, UserAuthentication m)
  => L.Logger L.Hasura -> H.Manager -> WSConn -> AuthMode -> Maybe ConnParams -> m ()
onConnInit logger manager wsConn authMode connParamsM = do
  connState <- liftIO (STM.readTVarIO (_wscUser $ WS.getData wsConn))
  case getIpAddress connState of
    Left err -> unexpectedInitError err
    Right ipAddress -> do
      let headers = mkHeaders connState
      res <- resolveUserInfo logger manager headers authMode
      case res of
        Left e  -> do
          liftIO $ STM.atomically $ STM.writeTVar (_wscUser $ WS.getData wsConn) $
            CSInitError $ qeError e
          let connErr = ConnErrMsg $ qeError e
          logWSEvent logger wsConn $ EConnErr connErr
          sendMsg wsConn $ SMConnErr connErr
        Right (userInfo, expTimeM) -> do
          liftIO $ STM.atomically $ STM.writeTVar (_wscUser $ WS.getData wsConn) $
            CSInitialised $ WsClientState userInfo expTimeM paramHeaders ipAddress
          sendMsg wsConn SMConnAck
          -- TODO: send it periodically? Why doesn't apollo's protocol use
          -- ping/pong frames of websocket spec?
          sendMsg wsConn SMConnKeepAlive
  where
    unexpectedInitError e = do
      let connErr = ConnErrMsg e
      logWSEvent logger wsConn $ EConnErr connErr
      sendMsg wsConn $ SMConnErr connErr

    mkHeaders connState =
      paramHeaders ++ getClientHeaders connState

    paramHeaders =
      [ (CI.mk $ TE.encodeUtf8 h, TE.encodeUtf8 v)
      | (h, v) <- maybe [] Map.toList $ connParamsM >>= _cpHeaders
      ]

    getClientHeaders = \case
      CSNotInitialised hdrs _ -> unWsHeaders hdrs
      _                       -> []

    getIpAddress = \case
      CSNotInitialised _ ip -> return ip
      CSInitialised WsClientState{..} -> return wscsIpAddress
      CSInitError e -> Left e

onClose
  :: MonadIO m
  => L.Logger L.Hasura
  -> LQ.LiveQueriesState
  -> WSConn
  -> m ()
onClose logger lqMap wsConn = do
  logWSEvent logger wsConn EClosed
  operations <- liftIO $ STM.atomically $ ListT.toList $ STMMap.listT opMap
  void $ liftIO $ A.forConcurrently operations $ \(_, (lqId, _)) ->
    LQ.removeLiveQuery lqMap lqId
  where
    opMap = _wscOpMap $ WS.getData wsConn

createWSServerEnv
  :: (MonadIO m)
  => L.Logger L.Hasura
  -> PGExecCtx
  -> LQ.LiveQueriesState
  -> IO (SchemaCache, SchemaCacheVer)
  -> H.Manager
  -> CorsPolicy
  -> SQLGenCtx
  -> Bool
  -> E.PlanCache
  -> m WSServerEnv
createWSServerEnv logger pgExecCtx lqState getSchemaCache httpManager
  corsPolicy sqlGenCtx enableAL planCache = do
  wsServer <- liftIO $ STM.atomically $ WS.createWSServer logger
  return $
    WSServerEnv logger pgExecCtx lqState getSchemaCache httpManager corsPolicy
    sqlGenCtx planCache wsServer enableAL

createWSServerApp
  :: ( HasVersion
     , MonadIO m
     , MC.MonadBaseControl IO m
     , LA.Forall (LA.Pure m)
     , UserAuthentication m
     , E.GQLApiAuthorization m
     )
  => AuthMode
  -> WSServerEnv
  -> WS.HasuraServerApp m
createWSServerApp authMode serverEnv =
  WS.createServerApp (_wseServer serverEnv) handlers
  where
    handlers =
      WS.WSHandlers
      (onConn (_wseLogger serverEnv) (_wseCorsPolicy serverEnv))
      (onMessage authMode serverEnv)
      (onClose (_wseLogger serverEnv) $ _wseLiveQMap serverEnv)

stopWSServerApp :: WSServerEnv -> IO ()
stopWSServerApp wsEnv = WS.shutdown (_wseServer wsEnv)<|MERGE_RESOLUTION|>--- conflicted
+++ resolved
@@ -309,12 +309,9 @@
   -- (sc, scVer) <- liftIO $ IORef.readIORef gCtxMapRef
   (sc, scVer) <- liftIO getSchemaCache
   execPlanE <- runExceptT $ E.getResolvedExecPlan pgExecCtx
-<<<<<<< HEAD
-               planCache userInfo sqlGenCtx enableAL sc scVer (q, reqParsed)
-=======
-               planCache userInfo sqlGenCtx enableAL sc scVer httpMgr reqHdrs q
-
->>>>>>> bea1de28
+               planCache userInfo sqlGenCtx enableAL sc scVer httpMgr reqHdrs (q, reqParsed)
+               -- planCache userInfo sqlGenCtx enableAL sc scVer httpMgr reqHdrs q
+
   (telemCacheHit, execPlan) <- either (withComplete . preExecErr requestId) return execPlanE
   let execCtx = E.ExecutionCtx logger sqlGenCtx pgExecCtx planCache sc scVer httpMgr enableAL
 
@@ -330,11 +327,7 @@
 --     runHasuraGQ reqId query userInfo = \case
 -- =======
     telemTransport = Telem.HTTP
-<<<<<<< HEAD
     runHasuraGQ :: ExceptT () m DiffTime
-=======
-    runHasuraGQ :: ExceptT () IO DiffTime
->>>>>>> bea1de28
                 -> Telem.CacheHit -> RequestId -> GQLReqUnparsed -> UserInfo -> E.ExecOp
                 -> ExceptT () m ()
     runHasuraGQ timerTot telemCacheHit reqId query userInfo = \case
@@ -378,7 +371,6 @@
 
           sendCompleted (Just reqId)
 
-<<<<<<< HEAD
     -- runRemoteGQ
     --   :: E.ExecutionCtx -> RequestId -> UserInfo -> [H.Header]
     --   -> G.TypedOperationDefinition -> RemoteSchemaInfo
@@ -389,9 +381,6 @@
     --     err400 NotSupported "subscription to remote server is not supported"
 
     runRemoteGQ :: ExceptT () m DiffTime
-=======
-    runRemoteGQ :: ExceptT () IO DiffTime
->>>>>>> bea1de28
                 -> Telem.CacheHit -> E.ExecutionCtx -> RequestId -> UserInfo -> [H.Header]
                 -> G.TypedOperationDefinition -> RemoteSchemaInfo
                 -> ExceptT () m ()
