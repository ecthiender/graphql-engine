{-# LANGUAGE RankNTypes #-}

module Hasura.GraphQL.Transport.WebSocket
  ( createWSServerApp
  , createWSServerEnv
  ) where

import           Control.Concurrent                            (threadDelay)
import           Data.ByteString                               (ByteString)

import qualified Control.Concurrent.Async                      as A
import qualified Control.Concurrent.STM                        as STM
import qualified Data.Aeson                                    as J
import qualified Data.ByteString.Lazy                          as BL
import qualified Data.CaseInsensitive                          as CI
import qualified Data.HashMap.Strict                           as Map
import qualified Data.IORef                                    as IORef
import qualified Data.Text                                     as T
import qualified Data.Text.Encoding                            as TE
import qualified Language.GraphQL.Draft.Syntax                 as G
import qualified ListT
<<<<<<< HEAD
import qualified Network.HTTP.Client                           as H
import qualified Network.HTTP.Types                            as H
import qualified Network.WebSockets                            as WS
import qualified StmContainers.Map                             as STMMap

import           Hasura.EncJSON
import           Hasura.GraphQL.Context                        (GCtx)
import           Hasura.GraphQL.Resolve                        (resolveSelSet)
import           Hasura.GraphQL.Resolve.Context                (LazyRespTx)
import           Hasura.GraphQL.Schema                         (getGCtx)
=======
import qualified Network.HTTP.Client                         as H
import qualified Network.HTTP.Types                          as H
import qualified Network.WebSockets                          as WS
import qualified StmContainers.Map                           as STMMap

import           Control.Concurrent                          (threadDelay)
import           Data.ByteString                             (ByteString)
import qualified Data.IORef                                  as IORef

import           Hasura.EncJSON
import           Hasura.GraphQL.Context                      (GCtx)
import qualified Hasura.GraphQL.Execute                      as E
import qualified Hasura.GraphQL.Resolve                      as R
import           Hasura.GraphQL.Resolve.Context              (LazyRespTx)
import qualified Hasura.GraphQL.Resolve.LiveQuery            as LQ
>>>>>>> c3448999
import           Hasura.GraphQL.Transport.HTTP.Protocol
import           Hasura.GraphQL.Transport.WebSocket.Connection
import           Hasura.GraphQL.Transport.WebSocket.Protocol
<<<<<<< HEAD
import           Hasura.GraphQL.Validate                       (QueryParts (..),
                                                                getQueryParts,
                                                                validateGQ)
=======
import qualified Hasura.GraphQL.Transport.WebSocket.Server   as WS
import qualified Hasura.GraphQL.Validate                     as V
import qualified Hasura.Logging                              as L
>>>>>>> c3448999
import           Hasura.Prelude
import           Hasura.RQL.Types
import           Hasura.Server.Auth                            (AuthMode,
                                                                getUserInfo)
import           Hasura.Server.Cors
import           Hasura.Server.Utils                           (bsToTxt)

import qualified Hasura.GraphQL.Resolve.LiveQuery              as LQ
import qualified Hasura.GraphQL.Transport.HTTP                 as TH
import qualified Hasura.GraphQL.Transport.WebSocket.Client     as WS
import qualified Hasura.GraphQL.Transport.WebSocket.Server     as WS
import qualified Hasura.GraphQL.Validate.Types                 as VT
import qualified Hasura.Logging                                as L


type TxRunner = LazyRespTx -> IO (Either QErr EncJSON)

type OperationMap
  = STMMap.Map OperationId LQ.LiveQuery

data WSConnData
  = WSConnData
  -- the role and headers are set only on connection_init message
  { _wscState :: !(IORef.IORef WSConnState)
  -- we only care about subscriptions,
  -- the other operations (query/mutations)
  -- are not tracked here
  , _wscOpMap :: !OperationMap
  }

type LiveQueryMap = LQ.LiveQueryMap GOperationId
type WSServer = WS.WSServer WSConnData

type WSConn = WS.WSConn WSConnData

sendMsg :: (MonadIO m) => WSConn -> ServerMsg -> m ()
sendMsg wsConn =
  liftIO . WS.sendMsg wsConn . encodeServerMsg

data WSServerEnv
  = WSServerEnv
  { _wseLogger     :: !L.Logger
  , _wseServer     :: !WSServer
  , _wseRunTx      :: !TxRunner
  , _wseLiveQMap   :: !LiveQueryMap
  , _wseGCtxMap    :: !(IORef.IORef SchemaCache)
  , _wseHManager   :: !H.Manager
  , _wseCorsPolicy :: !CorsPolicy
  , _wseSQLCtx     :: !SQLGenCtx
  }

onConn :: L.Logger -> CorsPolicy -> WS.OnConnH WSConnData
onConn (L.Logger logger) corsPolicy wsId requestHead = do
  res <- runExceptT $ do
    checkPath
    let reqHdrs = WS.requestHeaders requestHead
    headers <- maybe (return reqHdrs) (flip enforceCors reqHdrs . snd) getOrigin
    return $ WsHeaders $ filterWsHeaders headers
  either reject accept res

  where
    keepAliveAction wsConn = forever $ do
      sendMsg wsConn SMConnKeepAlive
      threadDelay $ 5 * 1000 * 1000

    accept hdrs = do
      logger $ WSLog wsId Nothing EAccepted Nothing
      connData <- WSConnData
                  <$> IORef.newIORef (CSNotInitialised hdrs)
                  <*> STMMap.newIO
      let acceptRequest = WS.defaultAcceptRequest
                          { WS.acceptSubprotocol = Just "graphql-ws"}
      return $ Right (connData, acceptRequest, Just keepAliveAction)

    reject qErr = do
      logger $ WSLog wsId Nothing (ERejected qErr) Nothing
      return $ Left $ WS.RejectRequest
        (H.statusCode $ qeStatus qErr)
        (H.statusMessage $ qeStatus qErr) []
        (BL.toStrict $ J.encode $ encodeGQLErr False qErr)

    checkPath =
      when (WS.requestPath requestHead /= "/v1alpha1/graphql") $
      throw404 "only /v1alpha1/graphql is supported on websockets"

    getOrigin =
      find ((==) "Origin" . fst) (WS.requestHeaders requestHead)

    enforceCors :: ByteString -> [H.Header] -> ExceptT QErr IO [H.Header]
    enforceCors origin reqHdrs = case cpConfig corsPolicy of
      CCAllowAll -> return reqHdrs
      CCDisabled readCookie ->
        if readCookie
        then return reqHdrs
        else do
          liftIO $ logger $ WSLog wsId Nothing EAccepted (Just corsNote)
          return $ filter (\h -> fst h /= "Cookie") reqHdrs
      CCAllowedOrigins ds
        -- if the origin is in our cors domains, no error
        | bsToTxt origin `elem` dmFqdns ds   -> return reqHdrs
        -- if current origin is part of wildcard domain list, no error
        | inWildcardList ds (bsToTxt origin) -> return reqHdrs
        -- otherwise error
        | otherwise                          -> corsErr

    filterWsHeaders hdrs = flip filter hdrs $ \(n, _) ->
      n `notElem` [ "sec-websocket-key"
                  , "sec-websocket-version"
                  , "upgrade"
                  , "connection"
                  ]

    corsErr = throw400 AccessDenied
              "received origin header does not match configured CORS domains"

    corsNote = "Cookie is not read when CORS is disabled, because it is a potential "
            <> "security issue. If you're already handling CORS before Hasura and enforcing "
            <> "CORS on websocket connections, then you can use the flag --ws-read-cookie or "
            <> "HASURA_GRAPHQL_WS_READ_COOKIE to force read cookie when CORS is disabled."



onStart :: WSServerEnv -> WSConn -> StartMsg -> BL.ByteString -> IO ()
onStart serverEnv wsConn (StartMsg opId q) msgRaw = catchAndIgnore $ do

  opM <- liftIO $ STM.atomically $ STMMap.lookup opId opMap

  when (isJust opM) $ withComplete $ sendConnErr $
    "an operation already exists with this id: " <> unOperationId opId

  userInfoM <- liftIO $ IORef.readIORef userInfoR
  (userInfo, reqHdrs, _) <- case userInfoM of
    CSInitialised (ConnInitState userInfo reqHdrs st) ->
      return (userInfo, reqHdrs, st)
    CSInitError initErr -> do
      let connErr = "cannot start as connection_init failed with : " <> initErr
      withComplete $ sendConnErr connErr
    CSNotInitialised _ -> do
      let connErr = "start received before the connection is initialised"
      withComplete $ sendConnErr connErr

  sc <- liftIO $ IORef.readIORef gCtxMapRef
<<<<<<< HEAD
  (gCtx, _) <- flip runStateT sc $ getGCtx (userRole userInfo) (scGCtxMap sc)

  eQueryParts <- runExceptT $ runReaderT (getQueryParts q) gCtx
  queryParts <- either (withComplete . preExecErr) return eQueryParts

  let opDef = qpOpDef queryParts
      topLevelNodes = TH.getTopLevelNodes opDef
      typeLocs = TH.gatherTypeLocs gCtx topLevelNodes

  res <- runExceptT $ TH.assertSameLocationNodes typeLocs
  either (withComplete . preExecErr) return res

  case typeLocs of
    []          -> runHasuraQ userInfo gCtx queryParts
    (typeLoc:_) -> case typeLoc of
      VT.HasuraType        -> runHasuraQ userInfo gCtx queryParts
      VT.RemoteType rn rsi -> runRemoteQ userInfo reqHdrs opDef (rn, rsi)

=======
  execPlanE <- runExceptT $ E.getExecPlan userInfo sc q
  execPlan <- either (withComplete . preExecErr) return execPlanE
  case execPlan of
    E.GExPHasura gCtx rootSelSet ->
      runHasuraGQ userInfo gCtx rootSelSet
    E.GExPRemote rsi opDef  ->
      runRemoteGQ userInfo reqHdrs opDef rsi
>>>>>>> c3448999
  where
    runHasuraGQ :: UserInfo -> GCtx -> V.RootSelSet -> ExceptT () IO ()
    runHasuraGQ userInfo gCtx rootSelSet =
      case rootSelSet of
        V.RQuery selSet ->
          execQueryOrMut $ R.resolveQuerySelSet userInfo gCtx sqlGenCtx selSet
        V.RMutation selSet ->
          execQueryOrMut $ R.resolveMutSelSet userInfo gCtx sqlGenCtx selSet
        V.RSubscription fld -> do
          let tx = R.resolveSubsFld userInfo gCtx sqlGenCtx fld
          let lq = LQ.LiveQuery userInfo q
          liftIO $ STM.atomically $ STMMap.insert lq opId opMap
          liftIO $ LQ.addLiveQuery runTx lqMap lq
            tx (wsId, opId) liveQOnChange
          logOpEv ODStarted
<<<<<<< HEAD
          resp <- liftIO $ runTx qTx
          either postExecErr sendSuccResp resp
          sendCompleted

    runRemoteQ
      :: UserInfo
      -> [H.Header]
      -> G.TypedOperationDefinition
      -> (RemoteSchemaName, RemoteSchemaInfo)
      -> ExceptT () IO ()
    runRemoteQ userInfo reqHdrs opDef (rn, rsi) = do
      sockPayload <- onLeft (J.eitherDecode msgRaw) $
        const $ withComplete $ preExecErr $
        err500 Unexpected "invalid websocket payload"

      case G._todType opDef of
        G.OperationTypeSubscription -> do
          res <- liftIO $ runExceptT $ WS.runGqlClient logger (rsUrl rsi)
                 wsConn userInfoR rn opId reqHdrs sockPayload
          onLeft res $ \e -> do
            logOpEv $ ODQueryErr $ err500 Unexpected $ T.pack $ show e
            withComplete $ sendConnErr . T.pack $ show e
          logOpEv ODStarted
        _ -> do
          -- if it's not a subscription, use HTTP to execute the query on the
          -- remote server
          -- try to parse the (apollo protocol) websocket frame and get only the
          -- payload
          logOpEv ODStarted
          let payload = J.encode $ WS._wpPayload sockPayload
          resp <- runExceptT $ TH.runRemoteGQ httpMgr userInfo reqHdrs
                  payload rsi opDef
          either postExecErr sendSuccResp resp
          sendCompleted
=======

    execQueryOrMut tx = do
      logOpEv ODStarted
      resp <- liftIO $ runTx tx
      either postExecErr sendSuccResp resp
      sendCompleted

    runRemoteGQ :: UserInfo -> [H.Header]
                -> G.TypedOperationDefinition -> RemoteSchemaInfo
                -> ExceptT () IO ()
    runRemoteGQ userInfo reqHdrs opDef rsi = do
      when (G._todType opDef == G.OperationTypeSubscription) $
        withComplete $ preExecErr $
        err400 NotSupported "subscription to remote server is not supported"

      -- if it's not a subscription, use HTTP to execute the query on the remote
      -- server
      -- try to parse the (apollo protocol) websocket frame and get only the
      -- payload
      sockPayload <- onLeft (J.eitherDecode msgRaw) $
        const $ withComplete $ preExecErr $
        err500 Unexpected "invalid websocket payload"
      let payload = J.encode $ _wpPayload sockPayload
      resp <- runExceptT $ E.execRemoteGQ httpMgr userInfo reqHdrs
              payload rsi opDef
      either postExecErr sendSuccResp resp
      sendCompleted
>>>>>>> c3448999


    WSServerEnv logger _ runTx lqMap gCtxMapRef httpMgr _ sqlGenCtx = serverEnv

    wsId = WS.getWSId wsConn
    WSConnData userInfoR opMap = WS.getData wsConn

    logOpEv opDet =
      logWSEvent logger wsConn $ EOperation opId (_grOperationName q) opDet

    sendConnErr connErr = do
      sendMsg wsConn $ SMErr $ ErrorMsg opId $ J.toJSON connErr
      logOpEv $ ODProtoErr connErr

    sendCompleted = do
      sendMsg wsConn $ SMComplete $ CompletionMsg opId
      logOpEv ODCompleted

    postExecErr qErr = do
      logOpEv $ ODQueryErr qErr
      sendMsg wsConn $ SMData $ DataMsg opId $
        GQExecError $ pure $ encodeQErr False qErr

    -- why wouldn't pre exec error use graphql response?
    preExecErr qErr = do
      logOpEv $ ODQueryErr qErr
      sendMsg wsConn $ SMErr $ ErrorMsg opId $ encodeQErr False qErr

    sendSuccResp encJson =
      sendMsg wsConn $ SMData $ DataMsg opId $ GQSuccess $ encJToLBS encJson

    withComplete :: ExceptT () IO () -> ExceptT () IO a
    withComplete action = do
      action
      sendCompleted
      throwError ()

    -- on change, send message on the websocket
    liveQOnChange resp =
      WS.sendMsg wsConn $ encodeServerMsg $ SMData $ DataMsg opId resp

    catchAndIgnore :: ExceptT () IO () -> IO ()
    catchAndIgnore m = void $ runExceptT m

onMessage
  :: AuthMode
  -> WSServerEnv
  -> WSConn -> BL.ByteString -> IO ()
onMessage authMode serverEnv wsConn msgRaw =
  case J.eitherDecode msgRaw of
    Left e    -> do
      let err = ConnErrMsg $ "parsing ClientMessage failed: " <> T.pack e
      logWSEvent logger wsConn $ EConnErr err
      sendMsg wsConn $ SMConnErr err

    Right msg -> case msg of
      CMConnInit params -> onConnInit (_wseLogger serverEnv)
                           (_wseHManager serverEnv)
                           wsConn authMode params
      CMStart startMsg  -> onStart serverEnv wsConn startMsg msgRaw
      CMStop stopMsg    -> onStop serverEnv wsConn stopMsg
      CMConnTerm        -> WS.closeConn wsConn "GQL_CONNECTION_TERMINATE received"
  where
    logger = _wseLogger serverEnv

onStop :: WSServerEnv -> WSConn -> StopMsg -> IO ()
onStop serverEnv wsConn (StopMsg opId) = do
  -- probably wrap the whole thing in a single tx?
  opM <- liftIO $ STM.atomically $ STMMap.lookup opId opMap
  case opM of
    Just liveQ -> do
      let opNameM = _grOperationName $ LQ._lqRequest liveQ
      logWSEvent logger wsConn $ EOperation opId opNameM ODStopped
      LQ.removeLiveQuery lqMap liveQ (wsId, opId)
    Nothing    -> return ()
  STM.atomically $ STMMap.delete opId opMap

  connState <- liftIO $ IORef.readIORef stateR
  let stData = getStateData connState
  onJust stData $ \(ConnInitState _ _ connMap) ->
    onJust (findOperationId connMap (wsId, opId)) $ \(rn, wsState) -> do
      eNewState <- runExceptT $ WS.stopRemote logger wsState opId
      either preExecErr (WS.updateState stateR rn) eNewState

  where
    logger = _wseLogger serverEnv
    lqMap  = _wseLiveQMap serverEnv
    wsId   = WS.getWSId wsConn
    opMap  = _wscOpMap $ WS.getData wsConn
    stateR = _wscState $ WS.getData wsConn

    preExecErr qErr = do
      logOpEv $ ODQueryErr qErr
      sendMsg wsConn $ SMErr $ ErrorMsg opId $ encodeQErr False qErr

    logOpEv opDet =
      logWSEvent logger wsConn $ EOperation opId Nothing opDet

logWSEvent
  :: (MonadIO m)
  => L.Logger -> WSConn -> WSEvent -> m ()
logWSEvent (L.Logger logger) wsConn wsEv = do
  userInfoME <- liftIO $ IORef.readIORef userInfoR
  let userInfoM = case userInfoME of
        CSInitialised (ConnInitState userInfo _ _) -> return $ userVars userInfo
        _                        -> Nothing
  liftIO $ logger $ WSLog wsId userInfoM wsEv Nothing
  where
    WSConnData userInfoR _ = WS.getData wsConn
    wsId = WS.getWSId wsConn

onConnInit
  :: (MonadIO m)
  => L.Logger -> H.Manager -> WSConn -> AuthMode -> Maybe ConnParams -> m ()
onConnInit logger manager wsConn authMode connParamsM = do
  headers <- mkHeaders <$> liftIO (IORef.readIORef (_wscState $ WS.getData wsConn))
  res <- runExceptT $ getUserInfo logger manager headers authMode
  case res of
    Left e  -> do
      liftIO $ IORef.writeIORef (_wscState $ WS.getData wsConn) $
        CSInitError $ qeError e
      let connErr = ConnErrMsg $ qeError e
      logWSEvent logger wsConn $ EConnErr connErr
      sendMsg wsConn $ SMConnErr connErr
    Right userInfo -> do
      liftIO $ IORef.writeIORef (_wscState $ WS.getData wsConn) $
        CSInitialised (ConnInitState userInfo headers Map.empty)
      sendMsg wsConn SMConnAck
      -- TODO: send it periodically? Why doesn't apollo's protocol use
      -- ping/pong frames of websocket spec?
      sendMsg wsConn SMConnKeepAlive
  where
    mkHeaders st =
      paramHeaders ++ getClientHdrs st

    paramHeaders =
      [ (CI.mk $ TE.encodeUtf8 h, TE.encodeUtf8 v)
      | (h, v) <- maybe [] Map.toList $ connParamsM >>= _cpHeaders
      ]

    getClientHdrs st = case st of
      CSNotInitialised h -> unWsHeaders h
      _                  -> []

onClose
  :: L.Logger
  -> LiveQueryMap
  -> WS.ConnectionException
  -> WSConn
  -> IO ()
onClose logger lqMap _ wsConn = do
  logWSEvent logger wsConn EClosed
  operations <- STM.atomically $ ListT.toList $ STMMap.listT opMap
  void $ A.forConcurrently operations $ \(opId, liveQ) ->
    LQ.removeLiveQuery lqMap liveQ (wsId, opId)
  -- clear remote conns, if any corresponding to this wsId
  WS.closeRemote logger (_wscState $ WS._wcExtraData wsConn) wsId
  where
    wsId  = WS.getWSId wsConn
    opMap = _wscOpMap $ WS.getData wsConn

createWSServerEnv
  :: L.Logger
  -> H.Manager -> SQLGenCtx -> IORef.IORef SchemaCache
  -> TxRunner -> CorsPolicy -> IO WSServerEnv
createWSServerEnv logger httpManager sqlGenCtx cacheRef runTx corsPolicy = do
  (wsServer, lqMap) <-
    STM.atomically $ (,) <$> WS.createWSServer logger <*> LQ.newLiveQueryMap
  return $ WSServerEnv logger wsServer runTx lqMap cacheRef httpManager corsPolicy sqlGenCtx

createWSServerApp :: AuthMode -> WSServerEnv -> WS.ServerApp
createWSServerApp authMode serverEnv =
  WS.createServerApp (_wseServer serverEnv) handlers
  where
    handlers =
      WS.WSHandlers
      (onConn (_wseLogger serverEnv) (_wseCorsPolicy serverEnv))
      (onMessage authMode serverEnv)
      (onClose (_wseLogger serverEnv) $ _wseLiveQMap serverEnv)<|MERGE_RESOLUTION|>--- conflicted
+++ resolved
@@ -19,7 +19,6 @@
 import qualified Data.Text.Encoding                            as TE
 import qualified Language.GraphQL.Draft.Syntax                 as G
 import qualified ListT
-<<<<<<< HEAD
 import qualified Network.HTTP.Client                           as H
 import qualified Network.HTTP.Types                            as H
 import qualified Network.WebSockets                            as WS
@@ -27,38 +26,10 @@
 
 import           Hasura.EncJSON
 import           Hasura.GraphQL.Context                        (GCtx)
-import           Hasura.GraphQL.Resolve                        (resolveSelSet)
 import           Hasura.GraphQL.Resolve.Context                (LazyRespTx)
-import           Hasura.GraphQL.Schema                         (getGCtx)
-=======
-import qualified Network.HTTP.Client                         as H
-import qualified Network.HTTP.Types                          as H
-import qualified Network.WebSockets                          as WS
-import qualified StmContainers.Map                           as STMMap
-
-import           Control.Concurrent                          (threadDelay)
-import           Data.ByteString                             (ByteString)
-import qualified Data.IORef                                  as IORef
-
-import           Hasura.EncJSON
-import           Hasura.GraphQL.Context                      (GCtx)
-import qualified Hasura.GraphQL.Execute                      as E
-import qualified Hasura.GraphQL.Resolve                      as R
-import           Hasura.GraphQL.Resolve.Context              (LazyRespTx)
-import qualified Hasura.GraphQL.Resolve.LiveQuery            as LQ
->>>>>>> c3448999
 import           Hasura.GraphQL.Transport.HTTP.Protocol
 import           Hasura.GraphQL.Transport.WebSocket.Connection
 import           Hasura.GraphQL.Transport.WebSocket.Protocol
-<<<<<<< HEAD
-import           Hasura.GraphQL.Validate                       (QueryParts (..),
-                                                                getQueryParts,
-                                                                validateGQ)
-=======
-import qualified Hasura.GraphQL.Transport.WebSocket.Server   as WS
-import qualified Hasura.GraphQL.Validate                     as V
-import qualified Hasura.Logging                              as L
->>>>>>> c3448999
 import           Hasura.Prelude
 import           Hasura.RQL.Types
 import           Hasura.Server.Auth                            (AuthMode,
@@ -66,11 +37,12 @@
 import           Hasura.Server.Cors
 import           Hasura.Server.Utils                           (bsToTxt)
 
+import qualified Hasura.GraphQL.Execute                        as E
+import qualified Hasura.GraphQL.Resolve                        as R
 import qualified Hasura.GraphQL.Resolve.LiveQuery              as LQ
-import qualified Hasura.GraphQL.Transport.HTTP                 as TH
 import qualified Hasura.GraphQL.Transport.WebSocket.Client     as WS
 import qualified Hasura.GraphQL.Transport.WebSocket.Server     as WS
-import qualified Hasura.GraphQL.Validate.Types                 as VT
+import qualified Hasura.GraphQL.Validate                       as V
 import qualified Hasura.Logging                                as L
 
 
@@ -201,34 +173,13 @@
       withComplete $ sendConnErr connErr
 
   sc <- liftIO $ IORef.readIORef gCtxMapRef
-<<<<<<< HEAD
-  (gCtx, _) <- flip runStateT sc $ getGCtx (userRole userInfo) (scGCtxMap sc)
-
-  eQueryParts <- runExceptT $ runReaderT (getQueryParts q) gCtx
-  queryParts <- either (withComplete . preExecErr) return eQueryParts
-
-  let opDef = qpOpDef queryParts
-      topLevelNodes = TH.getTopLevelNodes opDef
-      typeLocs = TH.gatherTypeLocs gCtx topLevelNodes
-
-  res <- runExceptT $ TH.assertSameLocationNodes typeLocs
-  either (withComplete . preExecErr) return res
-
-  case typeLocs of
-    []          -> runHasuraQ userInfo gCtx queryParts
-    (typeLoc:_) -> case typeLoc of
-      VT.HasuraType        -> runHasuraQ userInfo gCtx queryParts
-      VT.RemoteType rn rsi -> runRemoteQ userInfo reqHdrs opDef (rn, rsi)
-
-=======
   execPlanE <- runExceptT $ E.getExecPlan userInfo sc q
   execPlan <- either (withComplete . preExecErr) return execPlanE
   case execPlan of
     E.GExPHasura gCtx rootSelSet ->
       runHasuraGQ userInfo gCtx rootSelSet
-    E.GExPRemote rsi opDef  ->
-      runRemoteGQ userInfo reqHdrs opDef rsi
->>>>>>> c3448999
+    E.GExPRemote rn rsi opDef  ->
+      runRemoteGQ userInfo reqHdrs opDef (rn, rsi)
   where
     runHasuraGQ :: UserInfo -> GCtx -> V.RootSelSet -> ExceptT () IO ()
     runHasuraGQ userInfo gCtx rootSelSet =
@@ -244,18 +195,53 @@
           liftIO $ LQ.addLiveQuery runTx lqMap lq
             tx (wsId, opId) liveQOnChange
           logOpEv ODStarted
-<<<<<<< HEAD
-          resp <- liftIO $ runTx qTx
-          either postExecErr sendSuccResp resp
-          sendCompleted
-
-    runRemoteQ
-      :: UserInfo
-      -> [H.Header]
+
+    -- runRemoteQ
+    --   :: UserInfo
+    --   -> [H.Header]
+    --   -> G.TypedOperationDefinition
+    --   -> (RemoteSchemaName, RemoteSchemaInfo)
+    --   -> ExceptT () IO ()
+    -- runRemoteQ userInfo reqHdrs opDef (rn, rsi) = do
+    --   sockPayload <- onLeft (J.eitherDecode msgRaw) $
+    --     const $ withComplete $ preExecErr $
+    --     err500 Unexpected "invalid websocket payload"
+
+    --   case G._todType opDef of
+    --     G.OperationTypeSubscription -> do
+    --       res <- liftIO $ runExceptT $ WS.runGqlClient logger (rsUrl rsi)
+    --              wsConn userInfoR rn opId reqHdrs sockPayload
+    --       onLeft res $ \e -> do
+    --         logOpEv $ ODQueryErr $ err500 Unexpected $ T.pack $ show e
+    --         withComplete $ sendConnErr . T.pack $ show e
+    --       logOpEv ODStarted
+    --     _ -> do
+    --       -- if it's not a subscription, use HTTP to execute the query on the
+    --       -- remote server
+    --       -- try to parse the (apollo protocol) websocket frame and get only the
+    --       -- payload
+    --       logOpEv ODStarted
+    --       let payload = J.encode $ WS._wpPayload sockPayload
+    --       resp <- runExceptT $ TH.runRemoteGQ httpMgr userInfo reqHdrs
+    --               payload rsi opDef
+    --       either postExecErr sendSuccResp resp
+    --       sendCompleted
+
+
+    execQueryOrMut tx = do
+      logOpEv ODStarted
+      resp <- liftIO $ runTx tx
+      either postExecErr sendSuccResp resp
+      sendCompleted
+
+    runRemoteGQ
+      :: UserInfo -> [H.Header]
       -> G.TypedOperationDefinition
       -> (RemoteSchemaName, RemoteSchemaInfo)
       -> ExceptT () IO ()
-    runRemoteQ userInfo reqHdrs opDef (rn, rsi) = do
+    runRemoteGQ userInfo reqHdrs opDef (rn, rsi) = do
+      -- try to parse the (apollo protocol) websocket frame and get only the
+      -- payload
       sockPayload <- onLeft (J.eitherDecode msgRaw) $
         const $ withComplete $ preExecErr $
         err500 Unexpected "invalid websocket payload"
@@ -266,49 +252,17 @@
                  wsConn userInfoR rn opId reqHdrs sockPayload
           onLeft res $ \e -> do
             logOpEv $ ODQueryErr $ err500 Unexpected $ T.pack $ show e
-            withComplete $ sendConnErr . T.pack $ show e
+            withComplete $ preExecErr e
           logOpEv ODStarted
+
         _ -> do
           -- if it's not a subscription, use HTTP to execute the query on the
           -- remote server
-          -- try to parse the (apollo protocol) websocket frame and get only the
-          -- payload
-          logOpEv ODStarted
           let payload = J.encode $ WS._wpPayload sockPayload
-          resp <- runExceptT $ TH.runRemoteGQ httpMgr userInfo reqHdrs
+          resp <- runExceptT $ E.execRemoteGQ httpMgr userInfo reqHdrs
                   payload rsi opDef
           either postExecErr sendSuccResp resp
           sendCompleted
-=======
-
-    execQueryOrMut tx = do
-      logOpEv ODStarted
-      resp <- liftIO $ runTx tx
-      either postExecErr sendSuccResp resp
-      sendCompleted
-
-    runRemoteGQ :: UserInfo -> [H.Header]
-                -> G.TypedOperationDefinition -> RemoteSchemaInfo
-                -> ExceptT () IO ()
-    runRemoteGQ userInfo reqHdrs opDef rsi = do
-      when (G._todType opDef == G.OperationTypeSubscription) $
-        withComplete $ preExecErr $
-        err400 NotSupported "subscription to remote server is not supported"
-
-      -- if it's not a subscription, use HTTP to execute the query on the remote
-      -- server
-      -- try to parse the (apollo protocol) websocket frame and get only the
-      -- payload
-      sockPayload <- onLeft (J.eitherDecode msgRaw) $
-        const $ withComplete $ preExecErr $
-        err500 Unexpected "invalid websocket payload"
-      let payload = J.encode $ _wpPayload sockPayload
-      resp <- runExceptT $ E.execRemoteGQ httpMgr userInfo reqHdrs
-              payload rsi opDef
-      either postExecErr sendSuccResp resp
-      sendCompleted
->>>>>>> c3448999
-
 
     WSServerEnv logger _ runTx lqMap gCtxMapRef httpMgr _ sqlGenCtx = serverEnv
 
