module Hasura.GraphQL.Transport.HTTP.Protocol
  ( GraphQLRequest(..)
  , GraphQLQuery(..)
  , OperationName(..)
  , VariableValues
  , encodeGQErr
  , encodeGQResp
  , GQResp(..)
  , isExecError
  ) where

import           Hasura.EncJSON
import           Hasura.Prelude
import           Hasura.RQL.Types

<<<<<<< HEAD
import qualified Data.Aeson                                as J
import qualified Data.Aeson.Casing                         as J
import qualified Data.Aeson.TH                             as J
import qualified Data.ByteString.Lazy                      as BL
import qualified Data.HashMap.Strict                       as Map
import qualified Data.Text.Lazy                            as TL
import qualified Data.Text.Lazy.Encoding                   as TL
import qualified Language.GraphQL.Draft.Parser             as G
import qualified Language.GraphQL.Draft.Printer.ByteString as PP
import qualified Language.GraphQL.Draft.Syntax             as G
=======
import qualified Data.Aeson                              as J
import qualified Data.Aeson.Casing                       as J
import qualified Data.Aeson.TH                           as J
import qualified Data.ByteString.Lazy                    as BL
import qualified Data.HashMap.Strict                     as Map
import qualified Data.Text.Lazy                          as TL
import qualified Data.Text.Lazy.Encoding                 as TL
import qualified Language.GraphQL.Draft.Parser           as G
import qualified Language.GraphQL.Draft.Printer.LazyText as PP
import qualified Language.GraphQL.Draft.Syntax           as G
>>>>>>> df28c8dd

newtype GraphQLQuery
  = GraphQLQuery { unGraphQLQuery :: [G.ExecutableDefinition] }
  deriving (Show, Eq, Hashable, Generic)

instance J.FromJSON GraphQLQuery where
  parseJSON = J.withText "GraphQLQuery" $ \t ->
    case G.parseExecutableDoc t of
      Left _  -> fail "parsing the graphql query failed"
      Right q -> return $ GraphQLQuery $ G.getExecutableDefinitions q

instance J.ToJSON GraphQLQuery where
  -- TODO: use toEncoding and the builder directly
<<<<<<< HEAD
  toJSON q = J.String $ TL.toStrict $ TL.decodeUtf8 $ PP.renderExecutableDoc $
=======
  toJSON q = J.String $ TL.toStrict $ PP.renderExecutableDoc $
>>>>>>> df28c8dd
             G.ExecutableDocument $ unGraphQLQuery q

newtype OperationName
  = OperationName { _unOperationName :: G.Name }
  deriving (Show, Eq, Hashable, J.ToJSON)

instance J.FromJSON OperationName where
  parseJSON v = OperationName . G.Name <$> J.parseJSON v

type VariableValues = Map.HashMap G.Variable J.Value

data GraphQLRequest
  = GraphQLRequest
  { _grOperationName :: !(Maybe OperationName)
  , _grQuery         :: !GraphQLQuery
  , _grVariables     :: !(Maybe VariableValues)
  } deriving (Show, Eq, Generic)

$(J.deriveJSON (J.aesonDrop 3 J.camelCase){J.omitNothingFields=True}
  ''GraphQLRequest
 )

instance Hashable GraphQLRequest

encodeGQErr :: Bool -> QErr -> J.Value
encodeGQErr includeInternal qErr =
  J.object [ "errors" J..= [encodeGQLErr includeInternal qErr]]

data GQResp
  = GQSuccess !BL.ByteString
  | GQPreExecError ![J.Value]
  | GQExecError ![J.Value]
  deriving (Show, Eq)

isExecError :: GQResp -> Bool
isExecError = \case
  GQExecError _ -> True
  _             -> False

encodeGQResp :: GQResp -> EncJSON
encodeGQResp gqResp =
  encJFromAssocList $ case gqResp of
    GQSuccess r      -> [("data", encJFromLBS r)]
    GQPreExecError e -> [("errors", encJFromJValue e)]
    GQExecError e    -> [("data", "null"), ("errors", encJFromJValue e)]<|MERGE_RESOLUTION|>--- conflicted
+++ resolved
@@ -13,29 +13,15 @@
 import           Hasura.Prelude
 import           Hasura.RQL.Types
 
-<<<<<<< HEAD
-import qualified Data.Aeson                                as J
-import qualified Data.Aeson.Casing                         as J
-import qualified Data.Aeson.TH                             as J
-import qualified Data.ByteString.Lazy                      as BL
-import qualified Data.HashMap.Strict                       as Map
-import qualified Data.Text.Lazy                            as TL
-import qualified Data.Text.Lazy.Encoding                   as TL
-import qualified Language.GraphQL.Draft.Parser             as G
-import qualified Language.GraphQL.Draft.Printer.ByteString as PP
-import qualified Language.GraphQL.Draft.Syntax             as G
-=======
 import qualified Data.Aeson                              as J
 import qualified Data.Aeson.Casing                       as J
 import qualified Data.Aeson.TH                           as J
 import qualified Data.ByteString.Lazy                    as BL
 import qualified Data.HashMap.Strict                     as Map
 import qualified Data.Text.Lazy                          as TL
-import qualified Data.Text.Lazy.Encoding                 as TL
 import qualified Language.GraphQL.Draft.Parser           as G
 import qualified Language.GraphQL.Draft.Printer.LazyText as PP
 import qualified Language.GraphQL.Draft.Syntax           as G
->>>>>>> df28c8dd
 
 newtype GraphQLQuery
   = GraphQLQuery { unGraphQLQuery :: [G.ExecutableDefinition] }
@@ -49,11 +35,7 @@
 
 instance J.ToJSON GraphQLQuery where
   -- TODO: use toEncoding and the builder directly
-<<<<<<< HEAD
-  toJSON q = J.String $ TL.toStrict $ TL.decodeUtf8 $ PP.renderExecutableDoc $
-=======
   toJSON q = J.String $ TL.toStrict $ PP.renderExecutableDoc $
->>>>>>> df28c8dd
              G.ExecutableDocument $ unGraphQLQuery q
 
 newtype OperationName
