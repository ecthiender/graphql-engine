module Hasura.GraphQL.Transport.HTTP
  ( runGQ
<<<<<<< HEAD
  , GQLReq(..)
  , GQLReqUnparsed
  , GQLReqParsed
  , GQLExecDoc(..)
  , OperationName(..)
  , GQLQueryText(..)
  , GQLApiAuthorization (..)
=======
  , runGQBatched
>>>>>>> 9c3e9ff4
  ) where

import qualified Network.HTTP.Types                     as N

import           Hasura.EncJSON
import           Hasura.GraphQL.Logging
import           Hasura.GraphQL.Transport.HTTP.Protocol
import           Hasura.Prelude
import           Hasura.RQL.Types
import           Hasura.Server.Context
import           Hasura.Server.Utils                    (IpAddress, RequestId)

import qualified Database.PG.Query                      as Q
import qualified Hasura.GraphQL.Execute                 as E
import qualified Hasura.Logging                         as L

-- | Typeclass representing the GraphQL API (over both HTTP & Websockets) authorization effect
class Monad m => GQLApiAuthorization m where
  authorizeGQLApi
    :: UserInfo
    -> ([N.Header], IpAddress)
    -- ^ request headers and IP address
    -> GQLReqUnparsed
    -- ^ the unparsed GraphQL query string and related object
    -> m (Either QErr GQLReqParsed)

runGQ
  :: ( MonadIO m
     , MonadError QErr m
     , MonadReader E.ExecutionCtx m
     )
  => RequestId
  -> UserInfo
  -> [N.Header]
<<<<<<< HEAD
  -> (GQLReqUnparsed, GQLReqParsed)
=======
  -> GQLReq GQLQueryText
>>>>>>> 9c3e9ff4
  -> m (HttpResponse EncJSON)
runGQ reqId userInfo reqHdrs req@(reqUnparsed, _) = do
  E.ExecutionCtx _ sqlGenCtx pgExecCtx planCache sc scVer _ enableAL <- ask
  execPlan <- E.getResolvedExecPlan pgExecCtx planCache userInfo sqlGenCtx enableAL sc scVer req
  case execPlan of
    E.GExPHasura resolvedOp ->
      flip HttpResponse Nothing <$> runHasuraGQ reqId reqUnparsed userInfo resolvedOp
    E.GExPRemote rsi opDef  ->
      E.execRemoteGQ reqId userInfo reqHdrs reqUnparsed rsi opDef

runGQBatched
  :: ( MonadIO m
     , MonadError QErr m
     , MonadReader E.ExecutionCtx m
     )
  => RequestId
  -> UserInfo
  -> [N.Header]
  -> GQLBatchedReqs GQLQueryText
  -> m (HttpResponse EncJSON)
runGQBatched reqId userInfo reqHdrs reqs =
  case reqs of
    GQLSingleRequest req ->
      runGQ reqId userInfo reqHdrs req
    GQLBatchedReqs batch -> do
      -- It's unclear what we should do if we receive multiple
      -- responses with distinct headers, so just do the simplest thing
      -- in this case, and don't forward any.
      let removeHeaders = 
            flip HttpResponse Nothing 
            . encJFromList 
            . map (either (encJFromJValue . encodeGQErr False) _hrBody)
          try = flip catchError (pure . Left) . fmap Right
      fmap removeHeaders $ 
        traverse (try . runGQ reqId userInfo reqHdrs) batch

runHasuraGQ
  :: ( MonadIO m
     , MonadError QErr m
     , MonadReader E.ExecutionCtx m
     )
  => RequestId
  -> GQLReqUnparsed
  -> UserInfo
  -> E.ExecOp
  -> m EncJSON
runHasuraGQ reqId query userInfo resolvedOp = do
  E.ExecutionCtx logger _ pgExecCtx _ _ _ _ _ <- ask
  respE <- liftIO $ runExceptT $ case resolvedOp of
    E.ExOpQuery tx genSql  -> do
      -- log the generated SQL and the graphql query
      L.unLogger logger $ QueryLog query genSql reqId
      runLazyTx' pgExecCtx tx
    E.ExOpMutation tx -> do
      -- log the graphql query
      L.unLogger logger $ QueryLog query Nothing reqId
      runLazyTx pgExecCtx Q.ReadWrite $ withUserInfo userInfo tx
    E.ExOpSubs _ ->
      throw400 UnexpectedPayload
      "subscriptions are not supported over HTTP, use websockets instead"
  resp <- liftEither respE
  return $ encodeGQResp $ GQSuccess $ encJToLBS resp<|MERGE_RESOLUTION|>--- conflicted
+++ resolved
@@ -1,6 +1,6 @@
 module Hasura.GraphQL.Transport.HTTP
   ( runGQ
-<<<<<<< HEAD
+  , runGQBatched
   , GQLReq(..)
   , GQLReqUnparsed
   , GQLReqParsed
@@ -8,9 +8,6 @@
   , OperationName(..)
   , GQLQueryText(..)
   , GQLApiAuthorization (..)
-=======
-  , runGQBatched
->>>>>>> 9c3e9ff4
   ) where
 
 import qualified Network.HTTP.Types                     as N
@@ -45,11 +42,10 @@
   => RequestId
   -> UserInfo
   -> [N.Header]
-<<<<<<< HEAD
   -> (GQLReqUnparsed, GQLReqParsed)
-=======
-  -> GQLReq GQLQueryText
->>>>>>> 9c3e9ff4
+-- =======
+--   -> GQLReq GQLQueryText
+-- >>>>>>> master
   -> m (HttpResponse EncJSON)
 runGQ reqId userInfo reqHdrs req@(reqUnparsed, _) = do
   E.ExecutionCtx _ sqlGenCtx pgExecCtx planCache sc scVer _ enableAL <- ask
@@ -68,23 +64,25 @@
   => RequestId
   -> UserInfo
   -> [N.Header]
-  -> GQLBatchedReqs GQLQueryText
+  -> (GQLBatchedReqs GQLQueryText, GQLBatchedReqs GQLExecDoc)
   -> m (HttpResponse EncJSON)
 runGQBatched reqId userInfo reqHdrs reqs =
   case reqs of
-    GQLSingleRequest req ->
-      runGQ reqId userInfo reqHdrs req
-    GQLBatchedReqs batch -> do
+    (GQLSingleRequest req, GQLSingleRequest reqParsed) ->
+      runGQ reqId userInfo reqHdrs (req, reqParsed)
+    (GQLBatchedReqs batch, GQLBatchedReqs batchParsed) -> do
       -- It's unclear what we should do if we receive multiple
       -- responses with distinct headers, so just do the simplest thing
       -- in this case, and don't forward any.
-      let removeHeaders = 
-            flip HttpResponse Nothing 
-            . encJFromList 
+      let removeHeaders =
+            flip HttpResponse Nothing
+            . encJFromList
             . map (either (encJFromJValue . encodeGQErr False) _hrBody)
           try = flip catchError (pure . Left) . fmap Right
-      fmap removeHeaders $ 
-        traverse (try . runGQ reqId userInfo reqHdrs) batch
+      fmap removeHeaders $
+        traverse (try . runGQ reqId userInfo reqHdrs) $ zip batch batchParsed
+    -- TODO: is this correct?
+    _ -> throw500 "runGQBatched received different kinds of GQLBatchedReqs"
 
 runHasuraGQ
   :: ( MonadIO m
