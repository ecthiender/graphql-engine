module Hasura.GraphQL.Transport.HTTP
  ( runGQ
  ) where

<<<<<<< HEAD
import           Control.Exception                      (try)
import           Control.Lens

import qualified Data.CaseInsensitive                   as CI
import qualified Data.HashMap.Strict                    as Map
import qualified Data.HashSet                           as Set
import qualified Data.String.Conversions                as CS
import qualified Data.Text                              as T
=======
>>>>>>> df28c8dd
import qualified Database.PG.Query                      as Q
import qualified Network.HTTP.Client                    as HTTP
import qualified Network.HTTP.Types                     as N

import           Hasura.EncJSON
import           Hasura.GraphQL.Schema
import           Hasura.GraphQL.Transport.HTTP.Protocol
<<<<<<< HEAD
import           Hasura.HTTP
import           Hasura.Prelude
import           Hasura.RQL.DDL.Headers
=======
import           Hasura.Prelude
>>>>>>> df28c8dd
import           Hasura.RQL.Types

import qualified Hasura.GraphQL.Execute                 as E
import qualified Hasura.GraphQL.Resolve                 as R
import qualified Hasura.GraphQL.Validate                as V

runGQ
  :: (MonadIO m, MonadError QErr m)
  => Q.PGPool -> Q.TxIsolation
  -> UserInfo
  -> SQLGenCtx
  -> SchemaCache
  -> HTTP.Manager
  -> [N.Header]
  -> GraphQLRequest
  -> m EncJSON
runGQ pool isoL userInfo sqlGenCtx sc manager reqHdrs req = do
<<<<<<< HEAD

  (gCtx, _) <- flip runStateT sc $ getGCtx (userRole userInfo) gCtxRoleMap
  queryParts <- flip runReaderT gCtx $ VQ.getQueryParts req

  let opDef = VQ.qpOpDef queryParts
      topLevelNodes = getTopLevelNodes opDef
      -- gather TypeLoc of topLevelNodes
      typeLocs = gatherTypeLocs gCtx topLevelNodes

  -- see if they are all the same
  assertSameLocationNodes typeLocs

  case typeLocs of
    [] -> runHasuraGQ pool isoL userInfo sqlGenCtx sc queryParts

    (typeLoc:_) -> case typeLoc of
      VT.HasuraType ->
        runHasuraGQ pool isoL userInfo sqlGenCtx sc queryParts
      VT.RemoteType _ rsi ->
        runRemoteGQ manager userInfo reqHdrs req rsi opDef
  where
    gCtxRoleMap = scGCtxMap sc


assertSameLocationNodes :: (MonadError QErr m) => [VT.TypeLoc] -> m ()
assertSameLocationNodes typeLocs =
  unless (allEq typeLocs) $ throw400 NotSupported msg
  where
    allEq xs = case xs of
      [] -> True
      _  -> Set.size (Set.fromList xs) == 1
    msg = "cannot mix nodes from two different graphql servers"

-- TODO: we should retire the function asap
getTopLevelNodes :: G.TypedOperationDefinition -> [G.Name]
getTopLevelNodes opDef =
  mapMaybe f $ G._todSelectionSet opDef
  where
    -- TODO: this will fail when there is a fragment at the top level
    f = \case
      G.SelectionField fld        -> Just $ G._fName fld
      G.SelectionFragmentSpread _ -> Nothing
      G.SelectionInlineFragment _ -> Nothing

gatherTypeLocs :: GCtx -> [G.Name] -> [VT.TypeLoc]
gatherTypeLocs gCtx nodes =
  catMaybes $ flip map nodes $ \node ->
    VT._fiLoc <$> Map.lookup node schemaNodes
  where
    schemaNodes =
      let qr = VT._otiFields $ _gQueryRoot gCtx
          mr = VT._otiFields <$> _gMutRoot gCtx
      in maybe qr (Map.union qr) mr
=======
  execPlan <- E.getExecPlan userInfo sc req
  case execPlan of
    E.GExPHasura gCtx rootSelSet ->
      runHasuraGQ pool isoL userInfo sqlGenCtx gCtx rootSelSet
    E.GExPRemote rsi opDef  ->
      E.execRemoteGQ manager userInfo reqHdrs req rsi opDef

>>>>>>> df28c8dd

runHasuraGQ
  :: (MonadIO m, MonadError QErr m)
  => Q.PGPool
  -> Q.TxIsolation
  -> UserInfo
  -> SQLGenCtx
  -> GCtx
  -> V.RootSelSet
  -> m EncJSON
runHasuraGQ pool isoL userInfo sqlGenCtx gCtx rootSelSet = do
  tx <- case rootSelSet of
    V.RQuery selSet ->
      return $ R.resolveQuerySelSet userInfo gCtx sqlGenCtx selSet
    V.RMutation selSet ->
      return $ R.resolveMutSelSet userInfo gCtx sqlGenCtx selSet
    V.RSubscription _  ->
      throw400 UnexpectedPayload
      "subscriptions are not supported over HTTP, use websockets instead"
  resp <- liftIO (runExceptT $ runTx tx) >>= liftEither
  return $ encodeGQResp $ GQSuccess $ encJToLBS resp
  where
<<<<<<< HEAD
    gCtxMap = scGCtxMap sc
    runTx tx = runLazyTx pool isoL $ withUserInfo userInfo tx

runRemoteGQ
  :: (MonadIO m, MonadError QErr m)
  => HTTP.Manager
  -> UserInfo
  -> [N.Header]
  -> GraphQLRequest
  -> RemoteSchemaInfo
  -> G.TypedOperationDefinition
  -> m EncJSON
runRemoteGQ manager userInfo reqHdrs q rsi opDef = do
  let opTy = G._todType opDef
  when (opTy == G.OperationTypeSubscription) $
    throw400 NotSupported "subscription to remote server is not supported"
  hdrs <- getHeadersFromConf hdrConf
  let confHdrs   = map (\(k, v) -> (CI.mk $ CS.cs k, CS.cs v)) hdrs
      clientHdrs = bool [] filteredHeaders fwdClientHdrs
      options    = wreqOptions manager (userInfoToHdrs ++ clientHdrs ++ confHdrs)

  res  <- liftIO $ try $ Wreq.postWith options (show url) (encJFromJValue q)
  resp <- either httpThrow return res
  return $ encJFromLBS $ resp ^. Wreq.responseBody

  where
    RemoteSchemaInfo url hdrConf fwdClientHdrs = rsi
    httpThrow :: (MonadError QErr m) => HTTP.HttpException -> m a
    httpThrow err = throw500 $ T.pack . show $ err

    userInfoToHdrs = map (\(k, v) -> (CI.mk $ CS.cs k, CS.cs v)) $
                 userInfoToList userInfo
    filteredHeaders = flip filter reqHdrs $ \(n, _) ->
      n `notElem` [ "Content-Length", "Content-MD5", "User-Agent", "Host"
                  , "Origin", "Referer" , "Accept", "Accept-Encoding"
                  , "Accept-Language", "Accept-Datetime"
                  , "Cache-Control", "Connection", "DNT"
                  ]
=======
    runTx tx = runLazyTx pool isoL $ withUserInfo userInfo tx
>>>>>>> df28c8dd
<|MERGE_RESOLUTION|>--- conflicted
+++ resolved
@@ -2,17 +2,6 @@
   ( runGQ
   ) where
 
-<<<<<<< HEAD
-import           Control.Exception                      (try)
-import           Control.Lens
-
-import qualified Data.CaseInsensitive                   as CI
-import qualified Data.HashMap.Strict                    as Map
-import qualified Data.HashSet                           as Set
-import qualified Data.String.Conversions                as CS
-import qualified Data.Text                              as T
-=======
->>>>>>> df28c8dd
 import qualified Database.PG.Query                      as Q
 import qualified Network.HTTP.Client                    as HTTP
 import qualified Network.HTTP.Types                     as N
@@ -20,13 +9,7 @@
 import           Hasura.EncJSON
 import           Hasura.GraphQL.Schema
 import           Hasura.GraphQL.Transport.HTTP.Protocol
-<<<<<<< HEAD
-import           Hasura.HTTP
 import           Hasura.Prelude
-import           Hasura.RQL.DDL.Headers
-=======
-import           Hasura.Prelude
->>>>>>> df28c8dd
 import           Hasura.RQL.Types
 
 import qualified Hasura.GraphQL.Execute                 as E
@@ -44,61 +27,6 @@
   -> GraphQLRequest
   -> m EncJSON
 runGQ pool isoL userInfo sqlGenCtx sc manager reqHdrs req = do
-<<<<<<< HEAD
-
-  (gCtx, _) <- flip runStateT sc $ getGCtx (userRole userInfo) gCtxRoleMap
-  queryParts <- flip runReaderT gCtx $ VQ.getQueryParts req
-
-  let opDef = VQ.qpOpDef queryParts
-      topLevelNodes = getTopLevelNodes opDef
-      -- gather TypeLoc of topLevelNodes
-      typeLocs = gatherTypeLocs gCtx topLevelNodes
-
-  -- see if they are all the same
-  assertSameLocationNodes typeLocs
-
-  case typeLocs of
-    [] -> runHasuraGQ pool isoL userInfo sqlGenCtx sc queryParts
-
-    (typeLoc:_) -> case typeLoc of
-      VT.HasuraType ->
-        runHasuraGQ pool isoL userInfo sqlGenCtx sc queryParts
-      VT.RemoteType _ rsi ->
-        runRemoteGQ manager userInfo reqHdrs req rsi opDef
-  where
-    gCtxRoleMap = scGCtxMap sc
-
-
-assertSameLocationNodes :: (MonadError QErr m) => [VT.TypeLoc] -> m ()
-assertSameLocationNodes typeLocs =
-  unless (allEq typeLocs) $ throw400 NotSupported msg
-  where
-    allEq xs = case xs of
-      [] -> True
-      _  -> Set.size (Set.fromList xs) == 1
-    msg = "cannot mix nodes from two different graphql servers"
-
--- TODO: we should retire the function asap
-getTopLevelNodes :: G.TypedOperationDefinition -> [G.Name]
-getTopLevelNodes opDef =
-  mapMaybe f $ G._todSelectionSet opDef
-  where
-    -- TODO: this will fail when there is a fragment at the top level
-    f = \case
-      G.SelectionField fld        -> Just $ G._fName fld
-      G.SelectionFragmentSpread _ -> Nothing
-      G.SelectionInlineFragment _ -> Nothing
-
-gatherTypeLocs :: GCtx -> [G.Name] -> [VT.TypeLoc]
-gatherTypeLocs gCtx nodes =
-  catMaybes $ flip map nodes $ \node ->
-    VT._fiLoc <$> Map.lookup node schemaNodes
-  where
-    schemaNodes =
-      let qr = VT._otiFields $ _gQueryRoot gCtx
-          mr = VT._otiFields <$> _gMutRoot gCtx
-      in maybe qr (Map.union qr) mr
-=======
   execPlan <- E.getExecPlan userInfo sc req
   case execPlan of
     E.GExPHasura gCtx rootSelSet ->
@@ -106,7 +34,6 @@
     E.GExPRemote rsi opDef  ->
       E.execRemoteGQ manager userInfo reqHdrs req rsi opDef
 
->>>>>>> df28c8dd
 
 runHasuraGQ
   :: (MonadIO m, MonadError QErr m)
@@ -129,45 +56,4 @@
   resp <- liftIO (runExceptT $ runTx tx) >>= liftEither
   return $ encodeGQResp $ GQSuccess $ encJToLBS resp
   where
-<<<<<<< HEAD
-    gCtxMap = scGCtxMap sc
-    runTx tx = runLazyTx pool isoL $ withUserInfo userInfo tx
-
-runRemoteGQ
-  :: (MonadIO m, MonadError QErr m)
-  => HTTP.Manager
-  -> UserInfo
-  -> [N.Header]
-  -> GraphQLRequest
-  -> RemoteSchemaInfo
-  -> G.TypedOperationDefinition
-  -> m EncJSON
-runRemoteGQ manager userInfo reqHdrs q rsi opDef = do
-  let opTy = G._todType opDef
-  when (opTy == G.OperationTypeSubscription) $
-    throw400 NotSupported "subscription to remote server is not supported"
-  hdrs <- getHeadersFromConf hdrConf
-  let confHdrs   = map (\(k, v) -> (CI.mk $ CS.cs k, CS.cs v)) hdrs
-      clientHdrs = bool [] filteredHeaders fwdClientHdrs
-      options    = wreqOptions manager (userInfoToHdrs ++ clientHdrs ++ confHdrs)
-
-  res  <- liftIO $ try $ Wreq.postWith options (show url) (encJFromJValue q)
-  resp <- either httpThrow return res
-  return $ encJFromLBS $ resp ^. Wreq.responseBody
-
-  where
-    RemoteSchemaInfo url hdrConf fwdClientHdrs = rsi
-    httpThrow :: (MonadError QErr m) => HTTP.HttpException -> m a
-    httpThrow err = throw500 $ T.pack . show $ err
-
-    userInfoToHdrs = map (\(k, v) -> (CI.mk $ CS.cs k, CS.cs v)) $
-                 userInfoToList userInfo
-    filteredHeaders = flip filter reqHdrs $ \(n, _) ->
-      n `notElem` [ "Content-Length", "Content-MD5", "User-Agent", "Host"
-                  , "Origin", "Referer" , "Accept", "Accept-Encoding"
-                  , "Accept-Language", "Accept-Datetime"
-                  , "Cache-Control", "Connection", "DNT"
-                  ]
-=======
-    runTx tx = runLazyTx pool isoL $ withUserInfo userInfo tx
->>>>>>> df28c8dd
+    runTx tx = runLazyTx pool isoL $ withUserInfo userInfo tx