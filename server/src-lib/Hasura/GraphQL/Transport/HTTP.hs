module Hasura.GraphQL.Transport.HTTP
  ( runGQ
  ) where

import qualified Data.ByteString.Lazy                   as BL
import qualified Network.HTTP.Client                    as HTTP
import qualified Network.HTTP.Types                     as N

import           Hasura.EncJSON
import           Hasura.GraphQL.Transport.HTTP.Protocol
import           Hasura.Prelude
import           Hasura.RQL.Types

import qualified Hasura.GraphQL.Execute                 as E

runGQ
  :: (MonadIO m, MonadError QErr m)
  => PGExecCtx
  -> UserInfo
  -> SQLGenCtx
  -> E.PlanCache
  -> SchemaCache
  -> SchemaCacheVer
  -> HTTP.Manager
  -> [N.Header]
  -> GQLReqUnparsed
  -> BL.ByteString -- this can be removed when we have a pretty-printer
  -> m EncJSON
runGQ pgExecCtx userInfo sqlGenCtx planCache sc scVer
  manager reqHdrs req rawReq = do
  execPlan <- E.getResolvedExecPlan pgExecCtx planCache
              userInfo sqlGenCtx sc scVer req
  case execPlan of
<<<<<<< HEAD
    E.GExPHasura gCtx rootSelSet ->
      runHasuraGQ pool isoL userInfo sqlGenCtx gCtx rootSelSet
    E.GExPRemote _ rsi opDef  ->
=======
    E.GExPHasura resolvedOp ->
      runHasuraGQ pgExecCtx userInfo resolvedOp
    E.GExPRemote rsi opDef  ->
>>>>>>> 35542df9
      E.execRemoteGQ manager userInfo reqHdrs rawReq rsi opDef

runHasuraGQ
  :: (MonadIO m, MonadError QErr m)
  => PGExecCtx
  -> UserInfo
  -> E.ExecOp
  -> m EncJSON
runHasuraGQ pgExecCtx userInfo resolvedOp = do
  respE <- liftIO $ runExceptT $ case resolvedOp of
    E.ExOpQuery tx    ->
      runLazyTx' pgExecCtx tx
    E.ExOpMutation tx ->
      runLazyTx pgExecCtx $ withUserInfo userInfo tx
    E.ExOpSubs _ ->
      throw400 UnexpectedPayload
      "subscriptions are not supported over HTTP, use websockets instead"
  resp <- liftEither respE
  return $ encodeGQResp $ GQSuccess $ encJToLBS resp<|MERGE_RESOLUTION|>--- conflicted
+++ resolved
@@ -31,15 +31,9 @@
   execPlan <- E.getResolvedExecPlan pgExecCtx planCache
               userInfo sqlGenCtx sc scVer req
   case execPlan of
-<<<<<<< HEAD
-    E.GExPHasura gCtx rootSelSet ->
-      runHasuraGQ pool isoL userInfo sqlGenCtx gCtx rootSelSet
-    E.GExPRemote _ rsi opDef  ->
-=======
     E.GExPHasura resolvedOp ->
       runHasuraGQ pgExecCtx userInfo resolvedOp
-    E.GExPRemote rsi opDef  ->
->>>>>>> 35542df9
+    E.GExPRemote _ rsi opDef  ->
       E.execRemoteGQ manager userInfo reqHdrs rawReq rsi opDef
 
 runHasuraGQ
