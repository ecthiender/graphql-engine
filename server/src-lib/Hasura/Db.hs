-- A module for postgres execution related types and operations

module Hasura.Db
  ( MonadTx(..)
  , LazyTx

  , PGExecCtx(..)
  , runLazyTx
  , runLazyTx'
  , withUserInfo
  , sessionInfoJsonExp

  , RespTx
  , LazyRespTx
  , defaultTxErrorHandler
  , mkTxErrorHandler
  ) where

import           Control.Lens
import           Control.Monad.Validate

import qualified Data.Aeson.Extended          as J
import qualified Database.PG.Query            as Q
import qualified Database.PG.Query.Connection as Q

import           Hasura.EncJSON
import           Hasura.Prelude
import           Hasura.RQL.Types.Error
import           Hasura.RQL.Types.Permission
import           Hasura.SQL.Error
import           Hasura.SQL.Types

import qualified Hasura.SQL.DML               as S

data PGExecCtx
  = PGExecCtx
  { _pecPool        :: !Q.PGPool
  , _pecTxIsolation :: !Q.TxIsolation
  }

class (MonadError QErr m) => MonadTx m where
  liftTx :: Q.TxE QErr a -> m a

instance (MonadTx m) => MonadTx (StateT s m) where
  liftTx = lift . liftTx
instance (MonadTx m) => MonadTx (ReaderT s m) where
  liftTx = lift . liftTx
instance (MonadTx m) => MonadTx (ValidateT e m) where
  liftTx = lift . liftTx

-- | Like 'Q.TxE', but defers acquiring a Postgres connection until the first execution of 'liftTx'.
-- If no call to 'liftTx' is ever reached (i.e. a successful result is returned or an error is
-- raised before ever executing a query), no connection is ever acquired.
--
-- This is useful for certain code paths that only conditionally need database access. For example,
-- although most queries will eventually hit Postgres, introspection queries or queries that
-- exclusively use remote schemas never will; using 'LazyTx' keeps those branches from unnecessarily
-- allocating a connection.
data LazyTx e a
  = LTErr !e
  | LTNoTx !a
  | LTTx !(Q.TxE e a)

lazyTxToQTx :: LazyTx e a -> Q.TxE e a
lazyTxToQTx = \case
  LTErr e  -> throwError e
  LTNoTx r -> return r
  LTTx tx  -> tx

runLazyTx
<<<<<<< HEAD
  :: (MonadIO m)
  => PGExecCtx
  -> LazyTx QErr a -> ExceptT QErr m a
runLazyTx (PGExecCtx pgPool txIso) = \case
  LTErr e  -> throwError e
  LTNoTx a -> return a
  LTTx tx  -> do
    res <- liftIO $ runExceptT $ Q.runTx pgPool (txIso, Nothing) tx
    ExceptT $ return res
=======
  :: PGExecCtx
  -> Q.TxAccess
  -> LazyTx QErr a -> ExceptT QErr IO a
runLazyTx (PGExecCtx pgPool txIso) txAccess = \case
  LTErr e  -> throwError e
  LTNoTx a -> return a
  LTTx tx  -> Q.runTx pgPool (txIso, Just txAccess) tx
>>>>>>> 9dd06061

runLazyTx'
  :: PGExecCtx -> LazyTx QErr a -> ExceptT QErr IO a
runLazyTx' (PGExecCtx pgPool _) = \case
  LTErr e  -> throwError e
  LTNoTx a -> return a
  LTTx tx  -> Q.runTx' pgPool tx

type RespTx = Q.TxE QErr EncJSON
type LazyRespTx = LazyTx QErr EncJSON

setHeadersTx :: UserVars -> Q.TxE QErr ()
setHeadersTx uVars =
  Q.unitQE defaultTxErrorHandler setSess () False
  where
    setSess = Q.fromText $
      "SET LOCAL \"hasura.user\" = " <> toSQLTxt (sessionInfoJsonExp uVars)

sessionInfoJsonExp :: UserVars -> S.SQLExp
sessionInfoJsonExp = S.SELit . J.encodeToStrictText

defaultTxErrorHandler :: Q.PGTxErr -> QErr
defaultTxErrorHandler = mkTxErrorHandler (const False)

-- | Constructs a transaction error handler given a predicate that determines which errors are
-- expected and should be reported to the user. All other errors are considered internal errors.
mkTxErrorHandler :: (PGErrorType -> Bool) -> Q.PGTxErr -> QErr
mkTxErrorHandler isExpectedError txe = fromMaybe unexpectedError expectedError
  where
    unexpectedError = (internalError "postgres query error") { qeInternal = Just $ J.toJSON txe }
    expectedError = uncurry err400 <$> do
      errorDetail <- Q.getPGStmtErr txe
      message <- Q.edMessage errorDetail
      errorType <- pgErrorType errorDetail
      guard $ isExpectedError errorType
      pure $ case errorType of
        PGIntegrityConstraintViolation code ->
          let cv = (ConstraintViolation,)
              customMessage = (code ^? _Just._PGErrorSpecific) <&> \case
                PGRestrictViolation -> cv "Can not delete or update due to data being referred. "
                PGNotNullViolation -> cv "Not-NULL violation. "
                PGForeignKeyViolation -> cv "Foreign key violation. "
                PGUniqueViolation -> cv "Uniqueness violation. "
                PGCheckViolation -> (PermissionError, "Check constraint violation. ")
                PGExclusionViolation -> cv "Exclusion violation. "
          in maybe (ConstraintViolation, message) (fmap (<> message)) customMessage

        PGDataException code -> case code of
          Just (PGErrorSpecific PGInvalidEscapeSequence) -> (BadRequest, message)
          _ -> (DataException, message)

        PGSyntaxErrorOrAccessRuleViolation code -> (ConstraintError,) $ case code of
          Just (PGErrorSpecific PGInvalidColumnReference) ->
            "there is no unique or exclusion constraint on target column(s)"
          _ -> message

withUserInfo :: UserInfo -> LazyTx QErr a -> LazyTx QErr a
withUserInfo uInfo = \case
  LTErr e  -> LTErr e
  LTNoTx a -> LTNoTx a
  LTTx tx  -> LTTx $ setHeadersTx (userVars uInfo) >> tx

instance Functor (LazyTx e) where
  fmap f = \case
    LTErr e  -> LTErr e
    LTNoTx a -> LTNoTx $ f a
    LTTx tx  -> LTTx $ fmap f tx

instance Applicative (LazyTx e) where
  pure = LTNoTx

  LTErr e   <*> _         = LTErr e
  LTNoTx f  <*> r         = fmap f r
  LTTx _    <*> LTErr e   = LTErr e
  LTTx txf  <*> LTNoTx a  = LTTx $ txf <*> pure a
  LTTx txf  <*> LTTx tx   = LTTx $ txf <*> tx

instance Monad (LazyTx e) where
  LTErr e >>= _  = LTErr e
  LTNoTx a >>= f = f a
  LTTx txa >>= f =
    LTTx $ txa >>= lazyTxToQTx . f

instance MonadError e (LazyTx e) where
  throwError = LTErr
  LTErr e  `catchError` f = f e
  LTNoTx a `catchError` _ = LTNoTx a
  LTTx txe `catchError` f =
    LTTx $ txe `catchError` (lazyTxToQTx . f)

instance MonadTx (LazyTx QErr) where
  liftTx = LTTx

instance MonadTx (Q.TxE QErr) where
  liftTx = id

instance MonadIO (LazyTx QErr) where
  liftIO = LTTx . liftIO<|MERGE_RESOLUTION|>--- conflicted
+++ resolved
@@ -68,32 +68,21 @@
   LTTx tx  -> tx
 
 runLazyTx
-<<<<<<< HEAD
   :: (MonadIO m)
   => PGExecCtx
+  -> Q.TxAccess
   -> LazyTx QErr a -> ExceptT QErr m a
-runLazyTx (PGExecCtx pgPool txIso) = \case
-  LTErr e  -> throwError e
-  LTNoTx a -> return a
-  LTTx tx  -> do
-    res <- liftIO $ runExceptT $ Q.runTx pgPool (txIso, Nothing) tx
-    ExceptT $ return res
-=======
-  :: PGExecCtx
-  -> Q.TxAccess
-  -> LazyTx QErr a -> ExceptT QErr IO a
 runLazyTx (PGExecCtx pgPool txIso) txAccess = \case
   LTErr e  -> throwError e
   LTNoTx a -> return a
-  LTTx tx  -> Q.runTx pgPool (txIso, Just txAccess) tx
->>>>>>> 9dd06061
+  LTTx tx  -> ExceptT <$> liftIO $ runExceptT $ Q.runTx pgPool (txIso, Just txAccess) tx
 
 runLazyTx'
-  :: PGExecCtx -> LazyTx QErr a -> ExceptT QErr IO a
+  :: MonadIO m => PGExecCtx -> LazyTx QErr a -> ExceptT QErr m a
 runLazyTx' (PGExecCtx pgPool _) = \case
   LTErr e  -> throwError e
   LTNoTx a -> return a
-  LTTx tx  -> Q.runTx' pgPool tx
+  LTTx tx  -> ExceptT <$> liftIO $ runExceptT $ Q.runTx' pgPool tx
 
 type RespTx = Q.TxE QErr EncJSON
 type LazyRespTx = LazyTx QErr EncJSON
