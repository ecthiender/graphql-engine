{-# LANGUAGE TypeApplications #-}
module Main where

import           Migrate                    (migrateCatalog)
import           Ops

import           Control.Monad.STM          (atomically)
import           Data.Time.Clock            (getCurrentTime)
import           Options.Applicative
import           System.Environment         (getEnvironment, lookupEnv)
import           System.Exit                (exitFailure)


import qualified Control.Concurrent         as C
import qualified Data.Aeson                 as A
import qualified Data.ByteString.Char8      as BC
import qualified Data.ByteString.Lazy       as BL
import qualified Data.ByteString.Lazy.Char8 as BLC
import qualified Data.Text                  as T
import qualified Data.Time.Clock            as Clock
import qualified Data.Yaml                  as Y
import qualified Network.HTTP.Client        as HTTP
import qualified Network.HTTP.Client.TLS    as HTTP
import qualified Network.Wai.Handler.Warp   as Warp

import           Hasura.Db
import           Hasura.Events.Lib
import           Hasura.Logging
import           Hasura.Prelude
import           Hasura.RQL.DDL.Metadata    (fetchMetadata)
import           Hasura.RQL.Types           (SQLGenCtx (..), SchemaCache (..),
                                             adminUserInfo, emptySchemaCache)
import           Hasura.Server.App          (SchemaCacheRef (..), getSCFromRef,
                                             logInconsObjs, mkWaiApp)
import           Hasura.Server.Auth
import           Hasura.Server.CheckUpdates (checkForUpdates)
import           Hasura.Server.Init
import           Hasura.Server.Logging
import           Hasura.Server.Query        (peelRun)
import           Hasura.Server.SchemaUpdate
import           Hasura.Server.Telemetry
import           Hasura.Server.Version      (currentVersion)

import qualified Database.PG.Query          as Q

printErrExit :: forall a . String -> IO a
printErrExit = (>> exitFailure) . putStrLn

printErrJExit :: A.ToJSON a => forall b . a -> IO b
printErrJExit = (>> exitFailure) . printJSON

parseHGECommand :: Parser RawHGECommand
parseHGECommand =
  subparser
    ( command "serve" (info (helper <*> (HCServe <$> serveOpts))
          ( progDesc "Start the GraphQL Engine Server"
            <> footerDoc (Just serveCmdFooter)
          ))
        <> command "export" (info (pure  HCExport)
          ( progDesc "Export graphql-engine's metadata to stdout" ))
        <> command "clean" (info (pure  HCClean)
          ( progDesc "Clean graphql-engine's metadata to start afresh" ))
        <> command "execute" (info (pure  HCExecute)
          ( progDesc "Execute a query" ))
        <> command "version" (info (pure  HCVersion)
          (progDesc "Prints the version of GraphQL Engine"))
    )
  where
    serveOpts = RawServeOptions
                <$> parseServerPort
                <*> parseServerHost
                <*> parseConnParams
                <*> parseTxIsolation
                <*> (parseAdminSecret <|> parseAccessKey)
                <*> parseWebHook
                <*> parseJwtSecret
                <*> parseUnAuthRole
                <*> parseCorsConfig
                <*> parseEnableConsole
                <*> parseConsoleAssetsDir
                <*> parseEnableTelemetry
                <*> parseWsReadCookie
                <*> parseStringifyNum
                <*> parseEnabledAPIs
<<<<<<< HEAD
                <*> parseVerboseLogging
=======
                <*> parseMxRefetchInt
                <*> parseMxBatchSize
                <*> parseFallbackRefetchInt
                <*> parseEnableAllowlist
>>>>>>> 8a9901d4


parseArgs :: IO HGEOptions
parseArgs = do
  rawHGEOpts <- execParser opts
  env <- getEnvironment
  let eitherOpts = runWithEnv env $ mkHGEOptions rawHGEOpts
  either printErrExit return eitherOpts
  where
    opts = info (helper <*> hgeOpts)
           ( fullDesc <>
             header "Hasura GraphQL Engine: Realtime GraphQL API over Postgres with access control" <>
             footerDoc (Just mainCmdFooter)
           )
    hgeOpts = HGEOptionsG <$> parseRawConnInfo <*> parseHGECommand

printJSON :: (A.ToJSON a) => a -> IO ()
printJSON = BLC.putStrLn . A.encode

printYaml :: (A.ToJSON a) => a -> IO ()
printYaml = BC.putStrLn . Y.encode

mkPGLogger :: Logger -> Q.PGLogger
mkPGLogger (Logger logger) (Q.PLERetryMsg msg) =
  logger $ PGLog LevelWarn msg

main :: IO ()
main =  do
  (HGEOptionsG rci hgeCmd) <- parseArgs
  -- global http manager
  httpManager <- HTTP.newManager HTTP.tlsManagerSettings
  loggerCtx   <- mkLoggerCtx $ defaultLoggerSettings True
  instanceId <- mkInstanceId
  let logger = mkLogger loggerCtx
      pgLogger = mkPGLogger logger
  case hgeCmd of
<<<<<<< HEAD
    HCServe so@(ServeOptions port host cp isoL mAdminSecret mAuthHook mJwtSecret
                mUnAuthRole corsCfg enableConsole enableTelemetry strfyNum
                enabledAPIs verboseLogging) -> do
=======
    HCServe so@(ServeOptions port host cp isoL mAdminSecret mAuthHook
                mJwtSecret mUnAuthRole corsCfg enableConsole consoleAssetsDir
                enableTelemetry strfyNum enabledAPIs lqOpts enableAL) -> do
      let sqlGenCtx = SQLGenCtx strfyNum

      initTime <- Clock.getCurrentTime
>>>>>>> 8a9901d4
      -- log serve options
      unLogger logger $ serveOptsToLog so
      hloggerCtx  <- mkLoggerCtx $ defaultLoggerSettings False

      authModeRes <- runExceptT $ mkAuthMode mAdminSecret mAuthHook mJwtSecret
                                             mUnAuthRole httpManager loggerCtx

      am <- either (printErrExit . T.unpack) return authModeRes

      ci <- procConnInfo rci
      -- log postgres connection info
      unLogger logger $ connInfoToLog ci

      pool <- Q.initPGPool ci cp pgLogger

      -- safe init catalog
      initRes <- initialise pool sqlGenCtx logger httpManager

      (app, cacheRef, cacheInitTime) <-
<<<<<<< HEAD
        mkWaiApp isoL loggerCtx strfyNum pool httpManager am corsCfg
          enableConsole enableTelemetry instanceId enabledAPIs verboseLogging
=======
        mkWaiApp isoL loggerCtx sqlGenCtx enableAL pool ci httpManager am
          corsCfg enableConsole consoleAssetsDir enableTelemetry
          instanceId enabledAPIs lqOpts

      -- log inconsistent schema objects
      inconsObjs <- scInconsistentObjs <$> getSCFromRef cacheRef
      logInconsObjs logger inconsObjs
>>>>>>> 8a9901d4

      -- start a background thread for schema sync
      startSchemaSync sqlGenCtx pool logger httpManager
                      cacheRef instanceId cacheInitTime

      let warpSettings = Warp.setPort port $ Warp.setHost host Warp.defaultSettings

      maxEvThrds <- getFromEnv defaultMaxEventThreads "HASURA_GRAPHQL_EVENTS_HTTP_POOL_SIZE"
      evFetchMilliSec  <- getFromEnv defaultFetchIntervalMilliSec "HASURA_GRAPHQL_EVENTS_FETCH_INTERVAL"
      logEnvHeaders <- getFromEnv False "LOG_HEADERS_FROM_ENV"

      -- prepare event triggers data
      prepareEvents pool logger
      eventEngineCtx <- atomically $ initEventEngineCtx maxEvThrds evFetchMilliSec
      let scRef = _scrCache cacheRef
      unLogger logger $
        mkGenericStrLog "event_triggers" "starting workers"
      void $ C.forkIO $ processEventQueue hloggerCtx logEnvHeaders
        httpManager pool scRef eventEngineCtx

      -- start a background thread to check for updates
      void $ C.forkIO $ checkForUpdates loggerCtx httpManager

      -- start a background thread for telemetry
      when enableTelemetry $ do
        unLogger logger $ mkGenericStrLog "telemetry" telemetryNotice
        void $ C.forkIO $ runTelemetry logger httpManager scRef initRes

      finishTime <- Clock.getCurrentTime
      let apiInitTime = realToFrac $ Clock.diffUTCTime finishTime initTime
      unLogger logger $
        mkGenericStrLog "server" $
        "starting API server, took " <> show @Double apiInitTime <> "s"
      Warp.runSettings warpSettings app

    HCExport -> do
      ci <- procConnInfo rci
      res <- runTx' pgLogger ci fetchMetadata
      either printErrJExit printJSON res

    HCClean -> do
      ci <- procConnInfo rci
      res <- runTx' pgLogger ci cleanCatalog
      either printErrJExit (const cleanSuccess) res

    HCExecute -> do
      queryBs <- BL.getContents
      ci <- procConnInfo rci
      let sqlGenCtx = SQLGenCtx False
      pool <- getMinimalPool pgLogger ci
      res <- runAsAdmin pool sqlGenCtx httpManager $ execQuery queryBs
      either printErrJExit BLC.putStrLn res

    HCVersion -> putStrLn $ "Hasura GraphQL Engine: " ++ T.unpack currentVersion
  where

    runTx pool tx =
      runExceptT $ Q.runTx pool (Q.Serializable, Nothing) tx

    runTx' pgLogger ci tx = do
      pool <- getMinimalPool pgLogger ci
      runExceptT $ Q.runTx pool (Q.Serializable, Nothing) tx

    runAsAdmin pool sqlGenCtx httpManager m = do
      res  <- runExceptT $ peelRun emptySchemaCache adminUserInfo
              httpManager sqlGenCtx (PGExecCtx pool Q.Serializable) m
      return $ fmap fst res

    procConnInfo rci =
      either (printErrExit . connInfoErrModifier) return $
        mkConnInfo rci

    getMinimalPool pgLogger ci = do
      let connParams = Q.defaultConnParams { Q.cpConns = 1 }
      Q.initPGPool ci connParams pgLogger

    initialise pool sqlGenCtx (Logger logger) httpMgr = do
      currentTime <- getCurrentTime
      -- initialise the catalog
      initRes <- runAsAdmin pool sqlGenCtx httpMgr $
                 initCatalogSafe currentTime
      either printErrJExit (logger . mkGenericStrLog "db_init") initRes

      -- migrate catalog if necessary
      migRes <- runAsAdmin pool sqlGenCtx httpMgr $
                migrateCatalog currentTime
      either printErrJExit (logger . mkGenericStrLog "db_migrate") migRes

      -- generate and retrieve uuids
      getUniqIds pool

    prepareEvents pool (Logger logger) = do
      logger $ mkGenericStrLog "event_triggers" "preparing data"
      res <- runTx pool unlockAllEvents
      either printErrJExit return res

    getUniqIds pool = do
      eDbId <- runTx pool getDbId
      dbId <- either printErrJExit return eDbId
      fp <- liftIO generateFingerprint
      return (dbId, fp)

    getFromEnv :: (Read a) => a -> String -> IO a
    getFromEnv defaults env = do
      mEnv <- lookupEnv env
      let mRes = case mEnv of
            Nothing  -> Just defaults
            Just val -> readMaybe val
          eRes = maybe (Left $ "Wrong expected type for environment variable: " <> env) Right mRes
      either printErrExit return eRes

    cleanSuccess =
      putStrLn "successfully cleaned graphql-engine related data"


telemetryNotice :: String
telemetryNotice =
  "Help us improve Hasura! The graphql-engine server collects anonymized "
  <> "usage stats which allows us to keep improving Hasura at warp speed. "
  <> "To read more or opt-out, visit https://docs.hasura.io/1.0/graphql/manual/guides/telemetry.html"<|MERGE_RESOLUTION|>--- conflicted
+++ resolved
@@ -82,14 +82,11 @@
                 <*> parseWsReadCookie
                 <*> parseStringifyNum
                 <*> parseEnabledAPIs
-<<<<<<< HEAD
-                <*> parseVerboseLogging
-=======
                 <*> parseMxRefetchInt
                 <*> parseMxBatchSize
                 <*> parseFallbackRefetchInt
                 <*> parseEnableAllowlist
->>>>>>> 8a9901d4
+                <*> parseVerboseLogging
 
 
 parseArgs :: IO HGEOptions
@@ -126,18 +123,12 @@
   let logger = mkLogger loggerCtx
       pgLogger = mkPGLogger logger
   case hgeCmd of
-<<<<<<< HEAD
-    HCServe so@(ServeOptions port host cp isoL mAdminSecret mAuthHook mJwtSecret
-                mUnAuthRole corsCfg enableConsole enableTelemetry strfyNum
-                enabledAPIs verboseLogging) -> do
-=======
     HCServe so@(ServeOptions port host cp isoL mAdminSecret mAuthHook
                 mJwtSecret mUnAuthRole corsCfg enableConsole consoleAssetsDir
-                enableTelemetry strfyNum enabledAPIs lqOpts enableAL) -> do
+                enableTelemetry strfyNum enabledAPIs lqOpts enableAL verboseLogging) -> do
       let sqlGenCtx = SQLGenCtx strfyNum
 
       initTime <- Clock.getCurrentTime
->>>>>>> 8a9901d4
       -- log serve options
       unLogger logger $ serveOptsToLog so
       hloggerCtx  <- mkLoggerCtx $ defaultLoggerSettings False
@@ -157,18 +148,13 @@
       initRes <- initialise pool sqlGenCtx logger httpManager
 
       (app, cacheRef, cacheInitTime) <-
-<<<<<<< HEAD
-        mkWaiApp isoL loggerCtx strfyNum pool httpManager am corsCfg
-          enableConsole enableTelemetry instanceId enabledAPIs verboseLogging
-=======
         mkWaiApp isoL loggerCtx sqlGenCtx enableAL pool ci httpManager am
           corsCfg enableConsole consoleAssetsDir enableTelemetry
-          instanceId enabledAPIs lqOpts
+          instanceId enabledAPIs lqOpts verboseLogging
 
       -- log inconsistent schema objects
       inconsObjs <- scInconsistentObjs <$> getSCFromRef cacheRef
       logInconsObjs logger inconsObjs
->>>>>>> 8a9901d4
 
       -- start a background thread for schema sync
       startSchemaSync sqlGenCtx pool logger httpManager
