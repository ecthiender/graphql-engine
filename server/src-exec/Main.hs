module Main where

import           Hasura.App
import           Hasura.Prelude
import           Hasura.Server.Init
<<<<<<< HEAD
=======
import           Hasura.Server.Logging
import           Hasura.Server.Query        (peelRun)
import           Hasura.Server.SchemaUpdate
import           Hasura.Server.Telemetry
import           Hasura.Server.Utils
import           Hasura.Server.Version      (currentVersion)

import qualified Database.PG.Query          as Q

printErrExit :: forall a . String -> IO a
printErrExit = (>> exitFailure) . putStrLn

printErrJExit :: A.ToJSON a => forall b . a -> IO b
printErrJExit = (>> exitFailure) . printJSON

parseHGECommand :: Parser RawHGECommand
parseHGECommand =
  subparser
    ( command "serve" (info (helper <*> (HCServe <$> serveOpts))
          ( progDesc "Start the GraphQL Engine Server"
            <> footerDoc (Just serveCmdFooter)
          ))
        <> command "export" (info (pure  HCExport)
          ( progDesc "Export graphql-engine's metadata to stdout" ))
        <> command "clean" (info (pure  HCClean)
          ( progDesc "Clean graphql-engine's metadata to start afresh" ))
        <> command "execute" (info (pure  HCExecute)
          ( progDesc "Execute a query" ))
        <> command "version" (info (pure  HCVersion)
          (progDesc "Prints the version of GraphQL Engine"))
    )
  where
    serveOpts = RawServeOptions
                <$> parseServerPort
                <*> parseServerHost
                <*> parseConnParams
                <*> parseTxIsolation
                <*> (parseAdminSecret <|> parseAccessKey)
                <*> parseWebHook
                <*> parseJwtSecret
                <*> parseUnAuthRole
                <*> parseCorsConfig
                <*> parseEnableConsole
                <*> parseConsoleAssetsDir
                <*> parseEnableTelemetry
                <*> parseWsReadCookie
                <*> parseStringifyNum
                <*> parseEnabledAPIs
                <*> parseMxRefetchInt
                <*> parseMxBatchSize
                <*> parseFallbackRefetchInt
                <*> parseEnableAllowlist
                <*> parseEnabledLogs
                <*> parseLogLevel


parseArgs :: IO HGEOptions
parseArgs = do
  rawHGEOpts <- execParser opts
  env <- getEnvironment
  let eitherOpts = runWithEnv env $ mkHGEOptions rawHGEOpts
  either printErrExit return eitherOpts
  where
    opts = info (helper <*> hgeOpts)
           ( fullDesc <>
             header "Hasura GraphQL Engine: Realtime GraphQL API over Postgres with access control" <>
             footerDoc (Just mainCmdFooter)
           )
    hgeOpts = HGEOptionsG <$> parseRawConnInfo <*> parseHGECommand

printJSON :: (A.ToJSON a) => a -> IO ()
printJSON = BLC.putStrLn . A.encode

printYaml :: (A.ToJSON a) => a -> IO ()
printYaml = BC.putStrLn . Y.encode

mkPGLogger :: Logger -> Q.PGLogger
mkPGLogger (Logger logger) (Q.PLERetryMsg msg) =
  logger $ PGLog LevelWarn msg
>>>>>>> 6baf0b9e

main :: IO ()
main =  do
  (HGEOptionsG rci hgeCmd) <- parseArgs
<<<<<<< HEAD
  (httpManager, loggerCtx, instanceId, logger, pgLogger) <- initialiseCtx
  handleCommand hgeCmd rci httpManager loggerCtx instanceId logger pgLogger Nothing
=======
  -- global http manager
  httpManager <- HTTP.newManager HTTP.tlsManagerSettings
  instanceId  <- mkInstanceId
  case hgeCmd of
    HCServe so@(ServeOptions port host cp isoL mAdminSecret mAuthHook
                mJwtSecret mUnAuthRole corsCfg enableConsole consoleAssetsDir
                enableTelemetry strfyNum enabledAPIs lqOpts enableAL
                enabledLogs serverLogLevel) -> do

      let sqlGenCtx = SQLGenCtx strfyNum

      (loggerCtx, logger, pgLogger) <- mkLoggers enabledLogs serverLogLevel

      initTime <- Clock.getCurrentTime
      -- log serve options
      unLogger logger $ serveOptsToLog so
      hloggerCtx  <- mkLoggerCtx (defaultLoggerSettings False serverLogLevel) enabledLogs

      authModeRes <- runExceptT $ mkAuthMode mAdminSecret mAuthHook mJwtSecret
                                             mUnAuthRole httpManager loggerCtx

      am <- either (printErrExit . T.unpack) return authModeRes

      ci <- procConnInfo rci
      -- log postgres connection info
      unLogger logger $ connInfoToLog ci

      pool <- Q.initPGPool ci cp pgLogger

      -- safe init catalog
      initRes <- initialise pool sqlGenCtx logger httpManager

      (app, cacheRef, cacheInitTime) <-
        mkWaiApp isoL loggerCtx sqlGenCtx enableAL pool ci httpManager am
          corsCfg enableConsole consoleAssetsDir enableTelemetry
          instanceId enabledAPIs lqOpts

      -- log inconsistent schema objects
      inconsObjs <- scInconsistentObjs <$> getSCFromRef cacheRef
      logInconsObjs logger inconsObjs

      -- start a background thread for schema sync
      startSchemaSync sqlGenCtx pool logger httpManager
                      cacheRef instanceId cacheInitTime

      let warpSettings = Warp.setPort port $ Warp.setHost host Warp.defaultSettings

      maxEvThrds <- getFromEnv defaultMaxEventThreads "HASURA_GRAPHQL_EVENTS_HTTP_POOL_SIZE"
      evFetchMilliSec  <- getFromEnv defaultFetchIntervalMilliSec "HASURA_GRAPHQL_EVENTS_FETCH_INTERVAL"
      logEnvHeaders <- getFromEnv False "LOG_HEADERS_FROM_ENV"

      -- prepare event triggers data
      prepareEvents pool logger
      eventEngineCtx <- atomically $ initEventEngineCtx maxEvThrds evFetchMilliSec
      let scRef = _scrCache cacheRef
      unLogger logger $
        mkGenericStrLog LevelInfo "event_triggers" "starting workers"
      void $ C.forkIO $ processEventQueue hloggerCtx logEnvHeaders
        httpManager pool scRef eventEngineCtx

      -- start a background thread to check for updates
      void $ C.forkIO $ checkForUpdates loggerCtx httpManager

      -- start a background thread for telemetry
      when enableTelemetry $ do
        unLogger logger $ mkGenericStrLog LevelInfo "telemetry" telemetryNotice
        void $ C.forkIO $ runTelemetry logger httpManager scRef initRes

      finishTime <- Clock.getCurrentTime
      let apiInitTime = realToFrac $ Clock.diffUTCTime finishTime initTime
      unLogger logger $ mkGenericLog LevelInfo "server" $
        StartupTimeInfo "starting API server" apiInitTime
      Warp.runSettings warpSettings app

    HCExport -> do
      (_, _, pgLogger) <- mkLoggers defaultEnabledLogTypes LevelInfo
      ci <- procConnInfo rci
      res <- runTx' pgLogger ci fetchMetadata
      either printErrJExit printJSON res

    HCClean -> do
      (_, _, pgLogger) <- mkLoggers defaultEnabledLogTypes LevelInfo
      ci <- procConnInfo rci
      res <- runTx' pgLogger ci cleanCatalog
      either printErrJExit (const cleanSuccess) res

    HCExecute -> do
      (_, _, pgLogger) <- mkLoggers defaultEnabledLogTypes LevelInfo
      queryBs <- BL.getContents
      ci <- procConnInfo rci
      let sqlGenCtx = SQLGenCtx False
      pool <- getMinimalPool pgLogger ci
      res <- runAsAdmin pool sqlGenCtx httpManager $ execQuery queryBs
      either printErrJExit BLC.putStrLn res

    HCVersion -> putStrLn $ "Hasura GraphQL Engine: " ++ T.unpack currentVersion
  where

    mkLoggers enabledLogs logLevel = do
      loggerCtx <- mkLoggerCtx (defaultLoggerSettings True logLevel) enabledLogs
      let logger = mkLogger loggerCtx
          pgLogger = mkPGLogger logger
      return (loggerCtx, logger, pgLogger)

    runTx pool tx =
      runExceptT $ Q.runTx pool (Q.Serializable, Nothing) tx

    runTx' pgLogger ci tx = do
      pool <- getMinimalPool pgLogger ci
      runExceptT $ Q.runTx pool (Q.Serializable, Nothing) tx

    runAsAdmin pool sqlGenCtx httpManager m = do
      res  <- runExceptT $ peelRun emptySchemaCache adminUserInfo
              httpManager sqlGenCtx (PGExecCtx pool Q.Serializable) m
      return $ fmap fst res

    procConnInfo rci =
      either (printErrExit . connInfoErrModifier) return $
        mkConnInfo rci

    getMinimalPool pgLogger ci = do
      let connParams = Q.defaultConnParams { Q.cpConns = 1 }
      Q.initPGPool ci connParams pgLogger

    initialise pool sqlGenCtx (Logger logger) httpMgr = do
      currentTime <- getCurrentTime
      -- initialise the catalog
      initRes <- runAsAdmin pool sqlGenCtx httpMgr $
                 initCatalogSafe currentTime
      either printErrJExit (logger . mkGenericStrLog LevelInfo "db_init") initRes

      -- migrate catalog if necessary
      migRes <- runAsAdmin pool sqlGenCtx httpMgr $
                migrateCatalog currentTime
      either printErrJExit (logger . mkGenericStrLog LevelInfo "db_migrate") migRes

      -- generate and retrieve uuids
      getUniqIds pool

    prepareEvents pool (Logger logger) = do
      logger $ mkGenericStrLog LevelInfo "event_triggers" "preparing data"
      res <- runTx pool unlockAllEvents
      either printErrJExit return res

    getUniqIds pool = do
      eDbId <- runTx pool getDbId
      dbId <- either printErrJExit return eDbId
      fp <- liftIO generateFingerprint
      return (dbId, fp)

    getFromEnv :: (Read a) => a -> String -> IO a
    getFromEnv defaults env = do
      mEnv <- lookupEnv env
      let mRes = case mEnv of
            Nothing  -> Just defaults
            Just val -> readMaybe val
          eRes = maybe (Left $ "Wrong expected type for environment variable: " <> env) Right mRes
      either printErrExit return eRes

    cleanSuccess =
      putStrLn "successfully cleaned graphql-engine related data"


telemetryNotice :: String
telemetryNotice =
  "Help us improve Hasura! The graphql-engine server collects anonymized "
  <> "usage stats which allows us to keep improving Hasura at warp speed. "
  <> "To read more or opt-out, visit https://docs.hasura.io/1.0/graphql/manual/guides/telemetry.html"
>>>>>>> 6baf0b9e
<|MERGE_RESOLUTION|>--- conflicted
+++ resolved
@@ -3,262 +3,9 @@
 import           Hasura.App
 import           Hasura.Prelude
 import           Hasura.Server.Init
-<<<<<<< HEAD
-=======
-import           Hasura.Server.Logging
-import           Hasura.Server.Query        (peelRun)
-import           Hasura.Server.SchemaUpdate
-import           Hasura.Server.Telemetry
-import           Hasura.Server.Utils
-import           Hasura.Server.Version      (currentVersion)
-
-import qualified Database.PG.Query          as Q
-
-printErrExit :: forall a . String -> IO a
-printErrExit = (>> exitFailure) . putStrLn
-
-printErrJExit :: A.ToJSON a => forall b . a -> IO b
-printErrJExit = (>> exitFailure) . printJSON
-
-parseHGECommand :: Parser RawHGECommand
-parseHGECommand =
-  subparser
-    ( command "serve" (info (helper <*> (HCServe <$> serveOpts))
-          ( progDesc "Start the GraphQL Engine Server"
-            <> footerDoc (Just serveCmdFooter)
-          ))
-        <> command "export" (info (pure  HCExport)
-          ( progDesc "Export graphql-engine's metadata to stdout" ))
-        <> command "clean" (info (pure  HCClean)
-          ( progDesc "Clean graphql-engine's metadata to start afresh" ))
-        <> command "execute" (info (pure  HCExecute)
-          ( progDesc "Execute a query" ))
-        <> command "version" (info (pure  HCVersion)
-          (progDesc "Prints the version of GraphQL Engine"))
-    )
-  where
-    serveOpts = RawServeOptions
-                <$> parseServerPort
-                <*> parseServerHost
-                <*> parseConnParams
-                <*> parseTxIsolation
-                <*> (parseAdminSecret <|> parseAccessKey)
-                <*> parseWebHook
-                <*> parseJwtSecret
-                <*> parseUnAuthRole
-                <*> parseCorsConfig
-                <*> parseEnableConsole
-                <*> parseConsoleAssetsDir
-                <*> parseEnableTelemetry
-                <*> parseWsReadCookie
-                <*> parseStringifyNum
-                <*> parseEnabledAPIs
-                <*> parseMxRefetchInt
-                <*> parseMxBatchSize
-                <*> parseFallbackRefetchInt
-                <*> parseEnableAllowlist
-                <*> parseEnabledLogs
-                <*> parseLogLevel
-
-
-parseArgs :: IO HGEOptions
-parseArgs = do
-  rawHGEOpts <- execParser opts
-  env <- getEnvironment
-  let eitherOpts = runWithEnv env $ mkHGEOptions rawHGEOpts
-  either printErrExit return eitherOpts
-  where
-    opts = info (helper <*> hgeOpts)
-           ( fullDesc <>
-             header "Hasura GraphQL Engine: Realtime GraphQL API over Postgres with access control" <>
-             footerDoc (Just mainCmdFooter)
-           )
-    hgeOpts = HGEOptionsG <$> parseRawConnInfo <*> parseHGECommand
-
-printJSON :: (A.ToJSON a) => a -> IO ()
-printJSON = BLC.putStrLn . A.encode
-
-printYaml :: (A.ToJSON a) => a -> IO ()
-printYaml = BC.putStrLn . Y.encode
-
-mkPGLogger :: Logger -> Q.PGLogger
-mkPGLogger (Logger logger) (Q.PLERetryMsg msg) =
-  logger $ PGLog LevelWarn msg
->>>>>>> 6baf0b9e
 
 main :: IO ()
 main =  do
   (HGEOptionsG rci hgeCmd) <- parseArgs
-<<<<<<< HEAD
-  (httpManager, loggerCtx, instanceId, logger, pgLogger) <- initialiseCtx
-  handleCommand hgeCmd rci httpManager loggerCtx instanceId logger pgLogger Nothing
-=======
-  -- global http manager
-  httpManager <- HTTP.newManager HTTP.tlsManagerSettings
-  instanceId  <- mkInstanceId
-  case hgeCmd of
-    HCServe so@(ServeOptions port host cp isoL mAdminSecret mAuthHook
-                mJwtSecret mUnAuthRole corsCfg enableConsole consoleAssetsDir
-                enableTelemetry strfyNum enabledAPIs lqOpts enableAL
-                enabledLogs serverLogLevel) -> do
-
-      let sqlGenCtx = SQLGenCtx strfyNum
-
-      (loggerCtx, logger, pgLogger) <- mkLoggers enabledLogs serverLogLevel
-
-      initTime <- Clock.getCurrentTime
-      -- log serve options
-      unLogger logger $ serveOptsToLog so
-      hloggerCtx  <- mkLoggerCtx (defaultLoggerSettings False serverLogLevel) enabledLogs
-
-      authModeRes <- runExceptT $ mkAuthMode mAdminSecret mAuthHook mJwtSecret
-                                             mUnAuthRole httpManager loggerCtx
-
-      am <- either (printErrExit . T.unpack) return authModeRes
-
-      ci <- procConnInfo rci
-      -- log postgres connection info
-      unLogger logger $ connInfoToLog ci
-
-      pool <- Q.initPGPool ci cp pgLogger
-
-      -- safe init catalog
-      initRes <- initialise pool sqlGenCtx logger httpManager
-
-      (app, cacheRef, cacheInitTime) <-
-        mkWaiApp isoL loggerCtx sqlGenCtx enableAL pool ci httpManager am
-          corsCfg enableConsole consoleAssetsDir enableTelemetry
-          instanceId enabledAPIs lqOpts
-
-      -- log inconsistent schema objects
-      inconsObjs <- scInconsistentObjs <$> getSCFromRef cacheRef
-      logInconsObjs logger inconsObjs
-
-      -- start a background thread for schema sync
-      startSchemaSync sqlGenCtx pool logger httpManager
-                      cacheRef instanceId cacheInitTime
-
-      let warpSettings = Warp.setPort port $ Warp.setHost host Warp.defaultSettings
-
-      maxEvThrds <- getFromEnv defaultMaxEventThreads "HASURA_GRAPHQL_EVENTS_HTTP_POOL_SIZE"
-      evFetchMilliSec  <- getFromEnv defaultFetchIntervalMilliSec "HASURA_GRAPHQL_EVENTS_FETCH_INTERVAL"
-      logEnvHeaders <- getFromEnv False "LOG_HEADERS_FROM_ENV"
-
-      -- prepare event triggers data
-      prepareEvents pool logger
-      eventEngineCtx <- atomically $ initEventEngineCtx maxEvThrds evFetchMilliSec
-      let scRef = _scrCache cacheRef
-      unLogger logger $
-        mkGenericStrLog LevelInfo "event_triggers" "starting workers"
-      void $ C.forkIO $ processEventQueue hloggerCtx logEnvHeaders
-        httpManager pool scRef eventEngineCtx
-
-      -- start a background thread to check for updates
-      void $ C.forkIO $ checkForUpdates loggerCtx httpManager
-
-      -- start a background thread for telemetry
-      when enableTelemetry $ do
-        unLogger logger $ mkGenericStrLog LevelInfo "telemetry" telemetryNotice
-        void $ C.forkIO $ runTelemetry logger httpManager scRef initRes
-
-      finishTime <- Clock.getCurrentTime
-      let apiInitTime = realToFrac $ Clock.diffUTCTime finishTime initTime
-      unLogger logger $ mkGenericLog LevelInfo "server" $
-        StartupTimeInfo "starting API server" apiInitTime
-      Warp.runSettings warpSettings app
-
-    HCExport -> do
-      (_, _, pgLogger) <- mkLoggers defaultEnabledLogTypes LevelInfo
-      ci <- procConnInfo rci
-      res <- runTx' pgLogger ci fetchMetadata
-      either printErrJExit printJSON res
-
-    HCClean -> do
-      (_, _, pgLogger) <- mkLoggers defaultEnabledLogTypes LevelInfo
-      ci <- procConnInfo rci
-      res <- runTx' pgLogger ci cleanCatalog
-      either printErrJExit (const cleanSuccess) res
-
-    HCExecute -> do
-      (_, _, pgLogger) <- mkLoggers defaultEnabledLogTypes LevelInfo
-      queryBs <- BL.getContents
-      ci <- procConnInfo rci
-      let sqlGenCtx = SQLGenCtx False
-      pool <- getMinimalPool pgLogger ci
-      res <- runAsAdmin pool sqlGenCtx httpManager $ execQuery queryBs
-      either printErrJExit BLC.putStrLn res
-
-    HCVersion -> putStrLn $ "Hasura GraphQL Engine: " ++ T.unpack currentVersion
-  where
-
-    mkLoggers enabledLogs logLevel = do
-      loggerCtx <- mkLoggerCtx (defaultLoggerSettings True logLevel) enabledLogs
-      let logger = mkLogger loggerCtx
-          pgLogger = mkPGLogger logger
-      return (loggerCtx, logger, pgLogger)
-
-    runTx pool tx =
-      runExceptT $ Q.runTx pool (Q.Serializable, Nothing) tx
-
-    runTx' pgLogger ci tx = do
-      pool <- getMinimalPool pgLogger ci
-      runExceptT $ Q.runTx pool (Q.Serializable, Nothing) tx
-
-    runAsAdmin pool sqlGenCtx httpManager m = do
-      res  <- runExceptT $ peelRun emptySchemaCache adminUserInfo
-              httpManager sqlGenCtx (PGExecCtx pool Q.Serializable) m
-      return $ fmap fst res
-
-    procConnInfo rci =
-      either (printErrExit . connInfoErrModifier) return $
-        mkConnInfo rci
-
-    getMinimalPool pgLogger ci = do
-      let connParams = Q.defaultConnParams { Q.cpConns = 1 }
-      Q.initPGPool ci connParams pgLogger
-
-    initialise pool sqlGenCtx (Logger logger) httpMgr = do
-      currentTime <- getCurrentTime
-      -- initialise the catalog
-      initRes <- runAsAdmin pool sqlGenCtx httpMgr $
-                 initCatalogSafe currentTime
-      either printErrJExit (logger . mkGenericStrLog LevelInfo "db_init") initRes
-
-      -- migrate catalog if necessary
-      migRes <- runAsAdmin pool sqlGenCtx httpMgr $
-                migrateCatalog currentTime
-      either printErrJExit (logger . mkGenericStrLog LevelInfo "db_migrate") migRes
-
-      -- generate and retrieve uuids
-      getUniqIds pool
-
-    prepareEvents pool (Logger logger) = do
-      logger $ mkGenericStrLog LevelInfo "event_triggers" "preparing data"
-      res <- runTx pool unlockAllEvents
-      either printErrJExit return res
-
-    getUniqIds pool = do
-      eDbId <- runTx pool getDbId
-      dbId <- either printErrJExit return eDbId
-      fp <- liftIO generateFingerprint
-      return (dbId, fp)
-
-    getFromEnv :: (Read a) => a -> String -> IO a
-    getFromEnv defaults env = do
-      mEnv <- lookupEnv env
-      let mRes = case mEnv of
-            Nothing  -> Just defaults
-            Just val -> readMaybe val
-          eRes = maybe (Left $ "Wrong expected type for environment variable: " <> env) Right mRes
-      either printErrExit return eRes
-
-    cleanSuccess =
-      putStrLn "successfully cleaned graphql-engine related data"
-
-
-telemetryNotice :: String
-telemetryNotice =
-  "Help us improve Hasura! The graphql-engine server collects anonymized "
-  <> "usage stats which allows us to keep improving Hasura at warp speed. "
-  <> "To read more or opt-out, visit https://docs.hasura.io/1.0/graphql/manual/guides/telemetry.html"
->>>>>>> 6baf0b9e
+  (httpManager, instanceId) <- initialiseCtx
+  handleCommand hgeCmd rci httpManager instanceId Nothing Nothing