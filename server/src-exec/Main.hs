--- conflicted
+++ resolved
@@ -1,222 +1,12 @@
 module Main where
 
-<<<<<<< HEAD
 import           Hasura.App
 import           Hasura.Logging     (HGELogging (..))
-=======
-import           Migrate                    (migrateCatalog)
-import           Ops
-
-import           Control.Monad.STM          (atomically)
-import           Data.Time.Clock            (getCurrentTime)
-import           Options.Applicative
-import           System.Environment         (getEnvironment, lookupEnv)
-import           System.Exit                (exitFailure)
-
-
-import qualified Control.Concurrent         as C
-import qualified Data.Aeson                 as A
-import qualified Data.ByteString.Char8      as BC
-import qualified Data.ByteString.Lazy       as BL
-import qualified Data.ByteString.Lazy.Char8 as BLC
-import qualified Data.Text                  as T
-import qualified Data.Time.Clock            as Clock
-import qualified Data.Yaml                  as Y
-import qualified Network.HTTP.Client        as HTTP
-import qualified Network.HTTP.Client.TLS    as HTTP
-import qualified Network.Wai.Handler.Warp   as Warp
-import qualified System.Posix.Signals       as Signals
-
-import           Hasura.Db
-import           Hasura.Events.Lib
-import           Hasura.Logging
->>>>>>> f9daaf40
-import           Hasura.Prelude
 import           Hasura.Server.App
 import           Hasura.Server.Init
 
 main :: IO ()
 main =  do
   (HGEOptionsG rci hgeCmd) <- parseArgs
-<<<<<<< HEAD
   initCtx <- mkInitContext hgeCmd rci HGELogging
-  handleCommand hgeCmd initCtx Nothing HGEAuth HGEConsole
-=======
-  -- global http manager
-  httpManager <- HTTP.newManager HTTP.tlsManagerSettings
-  instanceId  <- generateInstanceId
-  case hgeCmd of
-    HCServe so@(ServeOptions port host cp isoL mAdminSecret mAuthHook
-                mJwtSecret mUnAuthRole corsCfg enableConsole consoleAssetsDir
-                enableTelemetry strfyNum enabledAPIs lqOpts enableAL
-                enabledLogs serverLogLevel) -> do
-
-      let sqlGenCtx = SQLGenCtx strfyNum
-
-      (loggerCtx, logger, pgLogger) <- mkLoggers enabledLogs serverLogLevel
-
-      initTime <- Clock.getCurrentTime
-      -- log serve options
-      unLogger logger $ serveOptsToLog so
-      hloggerCtx  <- mkLoggerCtx (defaultLoggerSettings False serverLogLevel) enabledLogs
-
-      authModeRes <- runExceptT $ mkAuthMode mAdminSecret mAuthHook mJwtSecret
-                                             mUnAuthRole httpManager loggerCtx
-
-      am <- either (printErrExit . T.unpack) return authModeRes
-
-      ci <- procConnInfo rci
-      -- log postgres connection info
-      unLogger logger $ connInfoToLog ci
-
-      pool <- Q.initPGPool ci cp pgLogger
-
-      -- safe init catalog
-      dbId <- initialise pool sqlGenCtx logger httpManager
-
-      (app, cacheRef, cacheInitTime) <-
-        mkWaiApp isoL loggerCtx sqlGenCtx enableAL pool ci httpManager am
-          corsCfg enableConsole consoleAssetsDir enableTelemetry
-          instanceId enabledAPIs lqOpts
-
-      -- log inconsistent schema objects
-      inconsObjs <- scInconsistentObjs <$> getSCFromRef cacheRef
-      logInconsObjs logger inconsObjs
-
-      -- start a background thread for schema sync
-      startSchemaSync sqlGenCtx pool logger httpManager
-                      cacheRef instanceId cacheInitTime
-
-      let warpSettings = Warp.setPort port
-                       . Warp.setHost host
-                       . Warp.setGracefulShutdownTimeout (Just 30) -- 30s graceful shutdown
-                       . Warp.setInstallShutdownHandler (shutdownHandler logger)
-                       $ Warp.defaultSettings
-
-      maxEvThrds <- getFromEnv defaultMaxEventThreads "HASURA_GRAPHQL_EVENTS_HTTP_POOL_SIZE"
-      evFetchMilliSec  <- getFromEnv defaultFetchIntervalMilliSec "HASURA_GRAPHQL_EVENTS_FETCH_INTERVAL"
-      logEnvHeaders <- getFromEnv False "LOG_HEADERS_FROM_ENV"
-
-      -- prepare event triggers data
-      prepareEvents pool logger
-      eventEngineCtx <- atomically $ initEventEngineCtx maxEvThrds evFetchMilliSec
-      let scRef = _scrCache cacheRef
-      unLogger logger $
-        mkGenericStrLog LevelInfo "event_triggers" "starting workers"
-      void $ C.forkIO $ processEventQueue hloggerCtx logEnvHeaders
-        httpManager pool scRef eventEngineCtx
-
-      -- start a background thread to check for updates
-      void $ C.forkIO $ checkForUpdates loggerCtx httpManager
-
-      -- start a background thread for telemetry
-      when enableTelemetry $ do
-        unLogger logger $ mkGenericStrLog LevelInfo "telemetry" telemetryNotice
-        void $ C.forkIO $ runTelemetry logger httpManager scRef dbId instanceId
-
-      finishTime <- Clock.getCurrentTime
-      let apiInitTime = realToFrac $ Clock.diffUTCTime finishTime initTime
-      unLogger logger $ mkGenericLog LevelInfo "server" $
-        StartupTimeInfo "starting API server" apiInitTime
-      Warp.runSettings warpSettings app
-
-    HCExport -> do
-      (_, _, pgLogger) <- mkLoggers defaultEnabledLogTypes LevelInfo
-      ci <- procConnInfo rci
-      res <- runTx' pgLogger ci fetchMetadata
-      either printErrJExit printJSON res
-
-    HCClean -> do
-      (_, _, pgLogger) <- mkLoggers defaultEnabledLogTypes LevelInfo
-      ci <- procConnInfo rci
-      res <- runTx' pgLogger ci cleanCatalog
-      either printErrJExit (const cleanSuccess) res
-
-    HCExecute -> do
-      (_, _, pgLogger) <- mkLoggers defaultEnabledLogTypes LevelInfo
-      queryBs <- BL.getContents
-      ci <- procConnInfo rci
-      let sqlGenCtx = SQLGenCtx False
-      pool <- getMinimalPool pgLogger ci
-      res <- runAsAdmin pool sqlGenCtx httpManager $ execQuery queryBs
-      either printErrJExit BLC.putStrLn res
-
-    HCVersion -> putStrLn $ "Hasura GraphQL Engine: " ++ T.unpack currentVersion
-  where
-
-    mkLoggers enabledLogs logLevel = do
-      loggerCtx <- mkLoggerCtx (defaultLoggerSettings True logLevel) enabledLogs
-      let logger = mkLogger loggerCtx
-          pgLogger = mkPGLogger logger
-      return (loggerCtx, logger, pgLogger)
-
-    runTx pool tx =
-      runExceptT $ Q.runTx pool (Q.Serializable, Nothing) tx
-
-    runTx' pgLogger ci tx = do
-      pool <- getMinimalPool pgLogger ci
-      runExceptT $ Q.runTx pool (Q.Serializable, Nothing) tx
-
-    runAsAdmin pool sqlGenCtx httpManager m = do
-      res  <- runExceptT $ peelRun emptySchemaCache adminUserInfo
-              httpManager sqlGenCtx (PGExecCtx pool Q.Serializable) m
-      return $ fmap fst res
-
-    procConnInfo rci =
-      either (printErrExit . connInfoErrModifier) return $
-        mkConnInfo rci
-
-    getMinimalPool pgLogger ci = do
-      let connParams = Q.defaultConnParams { Q.cpConns = 1 }
-      Q.initPGPool ci connParams pgLogger
-
-    initialise pool sqlGenCtx (Logger logger) httpMgr = do
-      currentTime <- getCurrentTime
-      -- initialise the catalog
-      initRes <- runAsAdmin pool sqlGenCtx httpMgr $
-                 initCatalogSafe currentTime
-      either printErrJExit (logger . mkGenericStrLog LevelInfo "db_init") initRes
-
-      -- migrate catalog if necessary
-      migRes <- runAsAdmin pool sqlGenCtx httpMgr $
-                migrateCatalog currentTime
-      either printErrJExit (logger . mkGenericStrLog LevelInfo "db_migrate") migRes
-
-      -- retrieve database id
-      eDbId <- runTx pool getDbId
-      either printErrJExit return eDbId
-
-    prepareEvents pool (Logger logger) = do
-      logger $ mkGenericStrLog LevelInfo "event_triggers" "preparing data"
-      res <- runTx pool unlockAllEvents
-      either printErrJExit return res
-
-    getFromEnv :: (Read a) => a -> String -> IO a
-    getFromEnv defaults env = do
-      mEnv <- lookupEnv env
-      let mRes = case mEnv of
-            Nothing  -> Just defaults
-            Just val -> readMaybe val
-          eRes = maybe (Left $ "Wrong expected type for environment variable: " <> env) Right mRes
-      either printErrExit return eRes
-
-    cleanSuccess =
-      putStrLn "successfully cleaned graphql-engine related data"
-
-    -- | Catches the SIGTERM signal and initiates a graceful shutdown. Graceful shutdown for regular HTTP
-    -- requests is already implemented in Warp, and is triggered by invoking the 'closeSocket' callback.
-    -- We only catch the SIGTERM signal once, that is, if the user hits CTRL-C once again, we terminate
-    -- the process immediately.
-    shutdownHandler :: Logger -> IO () -> IO ()
-    shutdownHandler  (Logger logger) closeSocket =
-      void $ Signals.installHandler Signals.sigTERM (Signals.CatchOnce $ closeSocket >> logShutdown) Nothing
-     where
-      logShutdown = logger $
-        mkGenericStrLog LevelInfo "server" "gracefully shutting down server"
-
-telemetryNotice :: String
-telemetryNotice =
-  "Help us improve Hasura! The graphql-engine server collects anonymized "
-  <> "usage stats which allows us to keep improving Hasura at warp speed. "
-  <> "To read more or opt-out, visit https://docs.hasura.io/1.0/graphql/manual/guides/telemetry.html"
->>>>>>> f9daaf40
+  handleCommand hgeCmd initCtx Nothing HGEAuth HGEConsole