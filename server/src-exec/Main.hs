--- conflicted
+++ resolved
@@ -8,58 +8,8 @@
 import           Hasura.RQL.DDL.Metadata    (fetchMetadata)
 import           Hasura.RQL.Types
 import           Hasura.Server.Init
-<<<<<<< HEAD
 import           Hasura.Server.Migrate      (dropCatalog)
 import           Hasura.Server.Version
-=======
-import           Hasura.Server.Logging
-import           Hasura.Server.Migrate      (dropCatalog, migrateCatalog)
-import           Hasura.Server.Query        (RunCtx (..), peelRun)
-import           Hasura.Server.Query
-import           Hasura.Server.SchemaUpdate
-import           Hasura.Server.Telemetry
-import           Hasura.Server.Version      (currentVersion)
-
-printErrExit :: forall a . String -> IO a
-printErrExit = (>> exitFailure) . putStrLn
-
-printErrJExit :: A.ToJSON a => forall b . a -> IO b
-printErrJExit = (>> exitFailure) . printJSON
-
-parseHGECommand :: Parser RawHGECommand
-parseHGECommand =
-  subparser
-    ( command "serve" (info (helper <*> (HCServe <$> serveOpts))
-          ( progDesc "Start the GraphQL Engine Server"
-            <> footerDoc (Just serveCmdFooter)
-          ))
-        <> command "export" (info (pure  HCExport)
-          ( progDesc "Export graphql-engine's metadata to stdout" ))
-        <> command "clean" (info (pure  HCClean)
-          ( progDesc "Clean graphql-engine's metadata to start afresh" ))
-        <> command "execute" (info (pure  HCExecute)
-          ( progDesc "Execute a query" ))
-        <> command "version" (info (pure  HCVersion)
-          (progDesc "Prints the version of GraphQL Engine"))
-    )
-
-parseArgs :: IO HGEOptions
-parseArgs = do
-  rawHGEOpts <- execParser opts
-  env <- getEnvironment
-  let eitherOpts = runWithEnv env $ mkHGEOptions rawHGEOpts
-  either printErrExit return eitherOpts
-  where
-    opts = info (helper <*> hgeOpts)
-           ( fullDesc <>
-             header "Hasura GraphQL Engine: Realtime GraphQL API over Postgres with access control" <>
-             footerDoc (Just mainCmdFooter)
-           )
-    hgeOpts = HGEOptionsG <$> parseRawConnInfo <*> parseHGECommand
-
-printJSON :: (A.ToJSON a) => a -> IO ()
-printJSON = BLC.putStrLn . A.encode
->>>>>>> 6abe8d79
 
 import qualified Data.ByteString.Lazy       as BL
 import qualified Data.ByteString.Lazy.Char8 as BLC
@@ -67,110 +17,26 @@
 import qualified Database.PG.Query          as Q
 
 main :: IO ()
-<<<<<<< HEAD
 main = parseArgs >>= unAppM . runApp
 
 runApp :: HGEOptions Hasura -> AppM ()
 runApp (HGEOptionsG rci hgeCmd) =
   case hgeCmd of
     HCServe serveOptions -> do
-      initCtx <- initialiseCtx hgeCmd rci
-      runHGEServer serveOptions initCtx
-=======
-main =  do
-  (HGEOptionsG rci hgeCmd) <- parseArgs
-  -- global http manager
-  httpManager <- HTTP.newManager HTTP.tlsManagerSettings
-  instanceId  <- generateInstanceId
-  case hgeCmd of
-    HCServe so@(ServeOptions port host cp isoL mAdminSecret mAuthHook
-                mJwtSecret mUnAuthRole corsCfg enableConsole consoleAssetsDir
-                enableTelemetry strfyNum enabledAPIs lqOpts enableAL
-                enabledLogs serverLogLevel planCacheOptions) -> do
-
-      let sqlGenCtx = SQLGenCtx strfyNum
-
-      (loggerCtx, logger, pgLogger) <- mkLoggers enabledLogs serverLogLevel
-
-      initTime <- Clock.getCurrentTime
-      -- log serve options
-      unLogger logger $ serveOptsToLog so
-      hloggerCtx  <- mkLoggerCtx (defaultLoggerSettings False serverLogLevel) enabledLogs
-
-      authModeRes <- runExceptT $ mkAuthMode mAdminSecret mAuthHook mJwtSecret
-                                             mUnAuthRole httpManager loggerCtx
-
-      am <- either (printErrExit . T.unpack) return authModeRes
-
-      ci <- procConnInfo rci
-
-      -- log postgres connection info
-      unLogger logger $ connInfoToLog ci
-
-      pool <- Q.initPGPool ci cp pgLogger
-
-      -- safe init catalog
-      dbId <- initialise pool sqlGenCtx logger httpManager
-
-      HasuraApp app cacheRef cacheInitTime shutdownApp <-
-        mkWaiApp isoL loggerCtx sqlGenCtx enableAL pool ci httpManager am
-          corsCfg enableConsole consoleAssetsDir enableTelemetry
-          instanceId enabledAPIs lqOpts planCacheOptions
-
-      -- log inconsistent schema objects
-      inconsObjs <- scInconsistentObjs <$> getSCFromRef cacheRef
-      logInconsObjs logger inconsObjs
-
-      -- start a background thread for schema sync
-      startSchemaSync sqlGenCtx pool logger httpManager
-                      cacheRef instanceId cacheInitTime
-
-      let warpSettings = Warp.setPort port
-                       . Warp.setHost host
-                       . Warp.setGracefulShutdownTimeout (Just 30) -- 30s graceful shutdown
-                       . Warp.setInstallShutdownHandler (shutdownHandler logger shutdownApp)
-                       $ Warp.defaultSettings
-
-      maxEvThrds <- getFromEnv defaultMaxEventThreads "HASURA_GRAPHQL_EVENTS_HTTP_POOL_SIZE"
-      evFetchMilliSec  <- getFromEnv defaultFetchIntervalMilliSec "HASURA_GRAPHQL_EVENTS_FETCH_INTERVAL"
-      logEnvHeaders <- getFromEnv False "LOG_HEADERS_FROM_ENV"
-
-      -- prepare event triggers data
-      prepareEvents pool logger
-      eventEngineCtx <- atomically $ initEventEngineCtx maxEvThrds evFetchMilliSec
-      let scRef = _scrCache cacheRef
-      unLogger logger $
-        mkGenericStrLog LevelInfo "event_triggers" "starting workers"
-      void $ C.forkIO $ processEventQueue hloggerCtx logEnvHeaders
-        httpManager pool scRef eventEngineCtx
-
-      -- start a background thread to check for updates
-      void $ C.forkIO $ checkForUpdates loggerCtx httpManager
-
-      -- start a background thread for telemetry
-      when enableTelemetry $ do
-        unLogger logger $ mkGenericStrLog LevelInfo "telemetry" telemetryNotice
-        void $ C.forkIO $ runTelemetry logger httpManager scRef dbId instanceId
-
-      finishTime <- Clock.getCurrentTime
-      let apiInitTime = realToFrac $ Clock.diffUTCTime finishTime initTime
-      unLogger logger $ mkGenericLog LevelInfo "server" $
-        StartupTimeInfo "starting API server" apiInitTime
-      Warp.runSettings warpSettings app
->>>>>>> 6abe8d79
-
+      (initCtx, initTime) <- initialiseCtx hgeCmd rci
+      runHGEServer serveOptions initCtx initTime
     HCExport -> do
-      initCtx <- initialiseCtx hgeCmd rci
+      (initCtx, _) <- initialiseCtx hgeCmd rci
       res <- runTx' initCtx fetchMetadata
       either printErrJExit printJSON res
 
     HCClean -> do
-      initCtx <- initialiseCtx hgeCmd rci
+      (initCtx, _) <- initialiseCtx hgeCmd rci
       res <- runTx' initCtx dropCatalog
       either printErrJExit (const cleanSuccess) res
 
     HCExecute -> do
-      InitCtx{..} <- initialiseCtx hgeCmd rci
+      (InitCtx{..}, _) <- initialiseCtx hgeCmd rci
       queryBs <- liftIO BL.getContents
       let sqlGenCtx = SQLGenCtx False
       res <- execQuery queryBs
