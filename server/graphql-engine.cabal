--- conflicted
+++ resolved
@@ -212,12 +212,8 @@
 
                      , Hasura.RQL.Types
                      , Hasura.RQL.DDL.Metadata
-<<<<<<< HEAD
-=======
                      , Hasura.RQL.DDL.Metadata.Types
                      , Hasura.RQL.DDL.Metadata.Generator
-                     , Hasura.EncJSON
->>>>>>> b3e0595a
 
                      , Data.Aeson.Ordered
 
