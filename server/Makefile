--- conflicted
+++ resolved
@@ -12,15 +12,6 @@
 
 build_output := /build/_server_output
 
-<<<<<<< HEAD
-dev: src-lib src-exec src-rsr
-	stack build --fast
-	stack exec graphql-engine -- \
-		--database-url postgres://postgres:@localhost:5432/hge \
-		serve \
-		--enable-telemetry false \
-		--enable-console
-=======
 build:
 	stack build --fast --ghc-options '-j$(nproc)'
 
@@ -32,7 +23,6 @@
 
 exec-local-console: build-local-console
 	stack exec graphql-engine -- serve --enable-console
->>>>>>> 35542df9
 
 image: $(project).cabal
 	docker build -t "$(registry)/$(project):$(VERSION)" \
