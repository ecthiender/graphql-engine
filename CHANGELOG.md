--- conflicted
+++ resolved
@@ -39,11 +39,8 @@
 - console: avoid count queries for large tables (#4692)
 - console: add read replica support section to pro popup (#4118)
 - cli: list all avialable commands in root command help (fix #4623)
-<<<<<<< HEAD
+- docs: add section on actions vs. remote schemas to actions documentation (#4284)
 - docs: fix wrong info about excluding scheme in CORS config
-=======
-- docs: add section on actions vs. remote schemas to actions documentation (#4284)
->>>>>>> d335743e
 
 ## `v1.2.0`
 
