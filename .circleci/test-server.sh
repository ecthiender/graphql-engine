#!/usr/bin/env bash
set -euo pipefail

### Functions

stop_services() {
   kill -INT $HGE_PIDS || true
   kill $WH_PID || true
   kill -INT $WHC_PID || true
}

time_elapsed(){
	printf "(%02d:%02d)" $[SECONDS/60] $[SECONDS%60]
}

fail_if_port_busy() {
    local PORT=$1
    if nc -z localhost $PORT ; then
        echo "Port $PORT is busy. Exiting"
        exit 1
    fi
}

wait_for_port() {
    local PORT=$1
    echo "waiting for $PORT"
    for _ in $(seq 1 240);
    do
      nc -z localhost $PORT && echo "port $PORT is ready" && return
      echo -n .
      sleep 0.25
    done
    echo "Failed waiting for $PORT" && exit 1
}

init_jwt() {
	CUR_DIR="$PWD"
	mkdir -p "$OUTPUT_FOLDER/ssl"
	cd "$OUTPUT_FOLDER/ssl"
	openssl genrsa -out jwt_private.key 2048
	openssl rsa -pubout -in jwt_private.key -out  jwt_public.key
	cd "$CUR_DIR"
}

init_ssl() {
	CUR_DIR="$PWD"
	mkdir -p "$OUTPUT_FOLDER/ssl"
	cd "$OUTPUT_FOLDER/ssl"
	CNF_TEMPLATE='[req]
req_extensions = v3_req
distinguished_name = req_distinguished_name

[req_distinguished_name]

[ v3_req ]
basicConstraints = CA:FALSE
keyUsage = nonRepudiation, digitalSignature, keyEncipherment
subjectAltName = @alt_names

[alt_names]
DNS.1 = localhost
IP.1 = 127.0.0.1'

	echo "$CNF_TEMPLATE" > webhook-req.cnf

	openssl genrsa -out ca-key.pem 2048
	openssl req -x509 -new -nodes -key ca-key.pem -days 10 -out ca.pem -subj "/CN=webhook-ca"
	openssl genrsa -out webhook-key.pem 2048
	openssl req -new -key webhook-key.pem -out webhook.csr -subj "/CN=hge-webhook" -config webhook-req.cnf
	openssl x509 -req -in webhook.csr -CA ca.pem -CAkey ca-key.pem -CAcreateserial -out webhook.pem -days 10 -extensions v3_req -extfile webhook-req.cnf

	cp ca.pem /etc/ssl/certs/webhook.crt
	update-ca-certificates
	cd "$CUR_DIR"
}

combine_all_hpc_reports() {
	combined_file="${OUTPUT_FOLDER}/graphql-engine.tix"
	combined_file_intermediate="${OUTPUT_FOLDER}/hpc/graphql-engine-combined-intermediate.tix"
	rm -f "$combined_file"
	IFS=: tix_files_arr=($TIX_FILES)
	unset IFS
	for tix_file in "${tix_files_arr[@]}"
	do
		if ! [ -f "$tix_file" ] ; then
			continue
		fi
		if [ -f "$combined_file" ]  ; then
			(set -x && stack --allow-different-user exec -- hpc combine "$combined_file" "$tix_file" --union --output="$combined_file_intermediate" && set +x && mv "$combined_file_intermediate" "$combined_file" && rm "$tix_file" ) || true
		else
			mv "$tix_file" "$combined_file" || true
		fi
	done
}

kill_hge_servers() {
	kill -INT $HGE_PIDS || true
	wait $HGE_PIDS || true
	HGE_PIDS=""
}

run_hge_with_args() {
	i=$((TIX_FILE_INDEX++))
	export HPCTIXFILE="${OUTPUT_FOLDER}/hpc/graphql-engine-${i}-${TEST_TYPE}.tix"
	rm -f "$HPCTIXFILE"
	TIX_FILES="$TIX_FILES:$HPCTIXFILE"
	set -x
	"$GRAPHQL_ENGINE" "$@" 2>&1 > "$OUTPUT_FOLDER/graphql-engine-${i}-${TEST_TYPE}.log" & HGE_PIDS="$HGE_PIDS $!"
	set +x
}

start_multiple_hge_servers() {
	run_hge_with_args --database-url "$HASURA_GRAPHQL_DATABASE_URL" serve "$@"
	if [ -n ${HASURA_GRAPHQL_DATABASE_URL_2:-} ] ; then
		run_hge_with_args --database-url "$HASURA_GRAPHQL_DATABASE_URL_2" serve --server-port 8081 "$@"
		wait_for_port 8081
	fi
	wait_for_port 8080
}


if [ -z "${HASURA_GRAPHQL_DATABASE_URL:-}" ] ; then
	echo "Env var HASURA_GRAPHQL_DATABASE_URL is not set"
	exit 1
fi

if [ -z "${HASURA_GRAPHQL_DATABASE_URL_2:-}" ] ; then
	echo "Env var HASURA_GRAPHQL_DATABASE_URL_2 is not set"
	exit 1
fi

if ! stack --allow-different-user exec which hpc ; then
	echo "hpc not found; Install it with 'stack install hpc'"
	exit 1
fi

CIRCLECI_FOLDER="${BASH_SOURCE[0]%/*}"
cd $CIRCLECI_FOLDER
CIRCLECI_FOLDER="$PWD"

if ! $CIRCLECI_FOLDER/test-server-flags.sh ; then
	echo "Testing GraphQL server flags failed"
	exit 1
fi

if ! $CIRCLECI_FOLDER/test-deprecated-server-flags.sh ; then
	echo "Testing GraphQL deprecated server flags failed"
	exit 1
fi

PYTEST_ROOT="$CIRCLECI_FOLDER/../server/tests-py"

OUTPUT_FOLDER=${OUTPUT_FOLDER:-"$CIRCLECI_FOLDER/test-server-output"}
mkdir -p "$OUTPUT_FOLDER"

TEST_TYPE="no-auth"
HPCTIXFILE=""
TIX_FILE_INDEX="1"
TIX_FILES=""

cd $PYTEST_ROOT

if ! stack --allow-different-user exec -- which graphql-engine > /dev/null && [ -z "${GRAPHQL_ENGINE:-}" ] ; then
	echo "Do 'stack build' before tests, or export the location of executable in the GRAPHQL_ENGINE envirnoment variable"
	exit 1
fi
GRAPHQL_ENGINE=${GRAPHQL_ENGINE:-"$(stack --allow-different-user exec -- which graphql-engine)"}
if ! [ -x "$GRAPHQL_ENGINE" ] ; then
	echo "$GRAPHQL_ENGINE is not present or is not an executable"
	exit 1
fi
RUN_WEBHOOK_TESTS=true

for port in 8080 8081 9876 5592
do
	fail_if_port_busy $port
done

echo -e "\nINFO: GraphQL Executable : $GRAPHQL_ENGINE"
echo -e "INFO: Logs Folder        : $OUTPUT_FOLDER\n"

pip3 install -r requirements.txt

mkdir -p "$OUTPUT_FOLDER/hpc"

export EVENT_WEBHOOK_HEADER="MyEnvValue"
export HGE_URL="http://localhost:8080"
export HGE_URL_2=""
if [ -n ${HASURA_GRAPHQL_DATABASE_URL_2:-} ] ; then
	HGE_URL_2="http://localhost:8081"
fi
export WEBHOOK_FROM_ENV="http://127.0.0.1:5592"
export HASURA_GRAPHQL_STRINGIFY_NUMERIC_TYPES=true

HGE_PIDS=""
WH_PID=""
WHC_PID=""
HS_PID=""

trap stop_services ERR
trap stop_services INT

<<<<<<< HEAD

echo -e "\n<########## TEST GRAPHQL-ENGINE WITHOUT ADMIN SECRET ###########################################>\n"
=======
run_pytest_parallel() {
	trap stop_services ERR
	if [ -n ${HASURA_GRAPHQL_DATABASE_URL_2:-} ] ; then
		set -x
		pytest -vv --hge-urls "$HGE_URL" "${HGE_URL_2:-}" --pg-urls "$HASURA_GRAPHQL_DATABASE_URL" "${HASURA_GRAPHQL_DATABASE_URL_2:-}" -n 2 --dist=loadfile "$@"
		set +x
	else
		set -x
		pytest -vv --hge-urls "$HGE_URL" --pg-urls "$HASURA_GRAPHQL_DATABASE_URL" -n 1 "$@"
		set +x
	fi
}
>>>>>>> 35542df9

echo -e "\n$(time_elapsed): <########## TEST GRAPHQL-ENGINE WITHOUT ADMIN SECRET ###########################################>\n"
TEST_TYPE="no-auth"

start_multiple_hge_servers

run_pytest_parallel

kill_hge_servers

##########
echo -e "\n$(time_elapsed): <########## TEST GRAPHQL-ENGINE WITH ADMIN SECRET #####################################>\n"
TEST_TYPE="admin-secret"

export HASURA_GRAPHQL_ADMIN_SECRET="HGE$RANDOM$RANDOM"

start_multiple_hge_servers

run_pytest_parallel --hge-key="$HASURA_GRAPHQL_ADMIN_SECRET"

kill_hge_servers

##########
echo -e "\n$(time_elapsed): <########## TEST GRAPHQL-ENGINE WITH ADMIN SECRET AND JWT #####################################>\n"
TEST_TYPE="jwt"

init_jwt

export HASURA_GRAPHQL_JWT_SECRET="$(jq -n --arg key "$(cat $OUTPUT_FOLDER/ssl/jwt_public.key)" '{ type: "RS512", key: $key }')"

start_multiple_hge_servers

run_pytest_parallel --hge-key="$HASURA_GRAPHQL_ADMIN_SECRET" --hge-jwt-key-file="$OUTPUT_FOLDER/ssl/jwt_private.key" --hge-jwt-conf="$HASURA_GRAPHQL_JWT_SECRET"

kill_hge_servers

unset HASURA_GRAPHQL_JWT_SECRET

echo -e "\n$(time_elapsed): <########## TEST GRAPHQL-ENGINE WITH ADMIN SECRET AND JWT (in stringified mode) #####################################>\n"
TEST_TYPE="jwt-stringified"


export HASURA_GRAPHQL_JWT_SECRET="$(jq -n --arg key "$(cat $OUTPUT_FOLDER/ssl/jwt_public.key)" '{ type: "RS512", key: $key , claims_format: "stringified_json"}')"

run_hge_with_args serve
wait_for_port 8080

pytest -n 1 -vv --hge-urls "$HGE_URL" --pg-urls "$HASURA_GRAPHQL_DATABASE_URL" --hge-key="$HASURA_GRAPHQL_ADMIN_SECRET" --hge-jwt-key-file="$OUTPUT_FOLDER/ssl/jwt_private.key" --hge-jwt-conf="$HASURA_GRAPHQL_JWT_SECRET" test_jwt.py

kill_hge_servers

unset HASURA_GRAPHQL_JWT_SECRET

# test with CORS modes

echo -e "\n$(time_elapsed): <########## TEST GRAPHQL-ENGINE WITH CORS DOMAINS ########>\n"
export HASURA_GRAPHQL_CORS_DOMAIN="http://*.localhost, http://localhost:3000, https://*.foo.bar.com"
TEST_TYPE="cors-domains"

run_hge_with_args serve
wait_for_port 8080

pytest -n  1 -vv --hge-urls "$HGE_URL" --pg-urls "$HASURA_GRAPHQL_DATABASE_URL" --hge-key="$HASURA_GRAPHQL_ADMIN_SECRET" --test-cors test_cors.py

kill_hge_servers

unset HASURA_GRAPHQL_CORS_DOMAIN

# test websocket transport with initial cookie header

echo -e "\n$(time_elapsped): <########## TEST GRAPHQL-ENGINE WITH COOKIE IN WEBSOCKET INIT ########>\n"
TEST_TYPE="ws-init-cookie-read-cors-enabled"
export HASURA_GRAPHQL_AUTH_HOOK="http://localhost:9876/auth"
export HASURA_GRAPHQL_AUTH_HOOK_MODE="POST"

python3 test_cookie_webhook.py > "$OUTPUT_FOLDER/cookie_webhook.log" 2>&1  & WHC_PID=$!

wait_for_port 9876

run_hge_with_args serve
wait_for_port 8080

echo "$(time_elapsed): testcase 1: read cookie, cors enabled"
pytest -n 1 -vv --hge-urls "$HGE_URL" --pg-urls "$HASURA_GRAPHQL_DATABASE_URL" --hge-key="$HASURA_GRAPHQL_ADMIN_SECRET" --test-ws-init-cookie=read test_websocket_init_cookie.py

kill_hge_servers

echo "$(time_elapsed): testcase 2: no read cookie, cors disabled"
TEST_TYPE="ws-init-cookie-noread"
run_hge_with_args serve --disable-cors

wait_for_port 8080

pytest -n 1 -vv --hge-urls "$HGE_URL" --pg-urls "$HASURA_GRAPHQL_DATABASE_URL" --hge-key="$HASURA_GRAPHQL_ADMIN_SECRET" --test-ws-init-cookie=noread test_websocket_init_cookie.py

kill_hge_servers

echo "$(time_elapsed): testcase 3: read cookie, cors disabled and ws-read-cookie"
TEST_TYPE="ws-init-cookie-read-cors-disabled"
export HASURA_GRAPHQL_WS_READ_COOKIE="true"
run_hge_with_args serve --disable-cors
wait_for_port 8080

pytest -n 1 -vv --hge-urls "$HGE_URL" --pg-urls "$HASURA_GRAPHQL_DATABASE_URL" --hge-key="$HASURA_GRAPHQL_ADMIN_SECRET" --test-ws-init-cookie=read test_websocket_init_cookie.py

kill_hge_servers

kill $WHC_PID
unset HASURA_GRAPHQL_WS_READ_COOKIE
unset HASURA_GRAPHQL_AUTH_HOOK
unset HASURA_GRAPHQL_AUTH_HOOK_MODE
sleep 4

echo -e "\n$(time_elapsed): <########## TEST GRAPHQL-ENGINE WITH GRAPHQL DISABLED ########>\n"
TEST_TYPE="ws-graphql-api-disabled"
export HASURA_GRAPHQL_ENABLED_APIS="metadata"

run_hge_with_args serve
wait_for_port 8080

pytest -n 1 -vv --hge-urls "$HGE_URL" --pg-urls "$HASURA_GRAPHQL_DATABASE_URL" --hge-key="$HASURA_GRAPHQL_ADMIN_SECRET" --test-graphql-disabled test_apis_disabled.py

kill_hge_servers

unset HASURA_GRAPHQL_ENABLED_APIS

run_hge_with_args serve --enabled-apis metadata
wait_for_port 8080

pytest -n 1 -vv --hge-urls "$HGE_URL" --pg-urls "$HASURA_GRAPHQL_DATABASE_URL" --hge-key="$HASURA_GRAPHQL_ADMIN_SECRET" --test-graphql-disabled test_apis_disabled.py

kill_hge_servers

echo -e "\n$(time_elapsed): <########## TEST GRAPHQL-ENGINE WITH METADATA DISABLED ########>\n"
TEST_TYPE="ws-metadata-api-disabled"

export HASURA_GRAPHQL_ENABLED_APIS="graphql"

run_hge_with_args serve
wait_for_port 8080

pytest -n 1 -vv --hge-urls "$HGE_URL" --pg-urls "$HASURA_GRAPHQL_DATABASE_URL" --hge-key="$HASURA_GRAPHQL_ADMIN_SECRET" --test-metadata-disabled test_apis_disabled.py

kill_hge_servers
unset HASURA_GRAPHQL_ENABLED_APIS

run_hge_with_args serve --enabled-apis graphql
wait_for_port 8080

pytest -n 1 -vv --hge-urls "$HGE_URL" --pg-urls "$HASURA_GRAPHQL_DATABASE_URL" --hge-key="$HASURA_GRAPHQL_ADMIN_SECRET" --test-metadata-disabled test_apis_disabled.py

kill_hge_servers

# test remote schema graphql subscriptions

echo -e "\n<########## TEST GRAPHQL-ENGINE WITH REMOTE SCHEMA SUBSCRIPTIONS ########>\n"

HASURA_RM_SUBS_TEST_DB='postgres://gql_test:@localhost:5432/rem_hge_test'
echo "Installing psql"
apt-get update && apt-get install -y postgresql-client
psql "$HASURA_GRAPHQL_DATABASE_URL" -c "create database rem_hge_test;"

# start another hasura instance as a remote graphql server for subscriptions
"$GRAPHQL_ENGINE" --database-url "$HASURA_RM_SUBS_TEST_DB" serve \
                  --server-port 8081 --server-host 0.0.0.0 \
                  >> "$OUTPUT_FOLDER/remote-graphql-engine.log" 2>&1 & RM_PID=$!

wait_for_port 8081

"$GRAPHQL_ENGINE" serve >> "$OUTPUT_FOLDER/graphql-engine.log" 2>&1 & PID=$!

wait_for_port 8080

pytest -vv --hge-url="$HGE_URL" --pg-url="$HASURA_GRAPHQL_DATABASE_URL" --test-remote-subs="http://localhost:8081" test_remote_subscriptions.py

kill -INT $PID
kill -INT $RM_PID
psql "$HASURA_GRAPHQL_DATABASE_URL" -c "drop database rem_hge_test;"
sleep 4
combine_hpc_reports
unset HASURA_RM_SUBS_TEST_DB


# webhook tests

if [ $EUID != 0 ] ; then
	echo -e "SKIPPING webhook based tests, as \nroot permission is required for running webhook tests (inorder to trust certificate authority)."
	RUN_WEBHOOK_TESTS=false
fi

if [ "$RUN_WEBHOOK_TESTS" == "true" ] ; then

	TEST_TYPE="post-webhook"
	echo -e "\n$(time_elapsed): <########## TEST GRAPHQL-ENGINE WITH ADMIN SECRET & WEBHOOK (GET) #########################>\n"

	export HASURA_GRAPHQL_AUTH_HOOK="https://localhost:9090/"
	init_ssl

	start_multiple_hge_servers

	python3 webhook.py 9090 "$OUTPUT_FOLDER/ssl/webhook-key.pem" "$OUTPUT_FOLDER/ssl/webhook.pem" > "$OUTPUT_FOLDER/webhook.log" 2>&1  & WH_PID=$!

	wait_for_port 9090

	run_pytest_parallel --hge-key="$HASURA_GRAPHQL_ADMIN_SECRET" --hge-webhook="$HASURA_GRAPHQL_AUTH_HOOK"

	kill_hge_servers

	echo -e "\n$(time_elapsed): <########## TEST GRAPHQL-ENGINE WITH ADMIN SECRET & WEBHOOK (POST) #########################>\n"
	TEST_TYPE="get-webhook"
	export HASURA_GRAPHQL_AUTH_HOOK_MODE="POST"

	start_multiple_hge_servers

	run_pytest_parallel --hge-key="$HASURA_GRAPHQL_ADMIN_SECRET" --hge-webhook="$HASURA_GRAPHQL_AUTH_HOOK"

	rm /etc/ssl/certs/webhook.crt
	update-ca-certificates

	kill_hge_servers

	echo -e "\n$(time_elapsed): <########## TEST GRAPHQL-ENGINE WITH ADMIN SECRET & HTTPS INSECURE WEBHOOK (GET) ########>\n"
	TEST_TYPE="insecure-webhook"
  	export HASURA_GRAPHQL_AUTH_HOOK_MODE="GET"

	run_hge_with_args serve

	wait_for_port 8080

	pytest -n 1 -vv --hge-urls "$HGE_URL" --pg-urls "$HASURA_GRAPHQL_DATABASE_URL" --hge-key="$HASURA_GRAPHQL_ADMIN_SECRET" --hge-webhook="$HASURA_GRAPHQL_AUTH_HOOK" --test-webhook-insecure test_webhook_insecure.py

	kill_hge_servers

	echo -e "\n$(time_elapsed): <########## TEST GRAPHQL-ENGINE WITH ADMIN_SECRET & HTTPS INSECURE WEBHOOK (POST) ########>\n"
	TEST_TYPE="insecure-webhook-with-admin-secret"
  	export HASURA_GRAPHQL_AUTH_HOOK_MODE="POST"

	run_hge_with_args serve

	wait_for_port 8080

	pytest -n 1 -vv --hge-urls "$HGE_URL" --pg-urls "$HASURA_GRAPHQL_DATABASE_URL" --hge-key="$HASURA_GRAPHQL_ADMIN_SECRET" --hge-webhook="$HASURA_GRAPHQL_AUTH_HOOK" --test-webhook-insecure test_webhook_insecure.py

	kill_hge_servers

	kill $WH_PID

fi


# horizontal scale test
unset HASURA_GRAPHQL_AUTH_HOOK
unset HASURA_GRAPHQL_AUTH_HOOK_MODE
unset HASURA_GRAPHQL_ADMIN_SECRET

echo -e "\n$(time_elapsed): <########## TEST GRAPHQL-ENGINE WITH HORIZONTAL SCALING ########>\n"
TEST_TYPE="horizontal-scaling"

HASURA_HS_TEST_DB='postgres://postgres:postgres@localhost:6543/hs_hge_test'

if ! psql "$HASURA_GRAPHQL_DATABASE_URL" -c "SELECT 1 FROM pg_database WHERE datname = 'hs_hge_test'" | grep -q -F '(1 row)'
then
	psql "$HASURA_GRAPHQL_DATABASE_URL" -c 'CREATE DATABASE hs_hge_test;'
fi

pgUserInfo=$( python3 -c '
import os
from urllib.parse import urlparse
uri = urlparse( os.environ["HASURA_GRAPHQL_DATABASE_URL"] )
if uri.password:
    print("password="+uri.password+" user="+uri.username)
else:
    print("user="+uri.username)' )

pgDbInfo=$(psql "$HASURA_GRAPHQL_DATABASE_URL" -c "SELECT concat(' host=',inet_server_addr(),' port=', inet_server_port(),' dbname=',current_database())" | sed -n '3 p')

# create pgbouncer user
id pgbouncer || useradd pgbouncer
cd $CIRCLECI_FOLDER
mkdir -p pgbouncer
chown -R pgbouncer:pgbouncer pgbouncer

echo '[databases]
hs_hge_test = '"$pgDbInfo" "$pgUserInfo"'

[pgbouncer]
listen_port = 6543
listen_addr = 127.0.0.1
logfile = pgbouncer/pgbouncer.log
pidfile = pgbouncer/pgbouncer.pid
auth_type = md5
auth_file = pgbouncer/users.txt
admin_users = postgres' > pgbouncer/pgbouncer.ini

# start pgbouncer
pgbouncer -u pgbouncer -d pgbouncer/pgbouncer.ini

cd $PYTEST_ROOT
sleep 2

# start 1st server
run_hge_with_args --database-url "$HASURA_HS_TEST_DB" serve
wait_for_port 8080

# start 2nd server
run_hge_with_args --database-url "$HASURA_HS_TEST_DB" serve \
                  --server-port 8081
wait_for_port 8081

# run test
pytest -vv --hge-urls "$HGE_URL" --pg-urls "$HASURA_GRAPHQL_DATABASE_URL" --test-hge-scale-url="http://localhost:8081" test_horizontal_scale.py

# Shutdown pgbouncer
psql "postgres://postgres:postgres@localhost:6543/pgbouncer" -c "SHUTDOWN;" || true

cd $CIRCLECI_FOLDER

# start pgbouncer again
pgbouncer -u pgbouncer -d pgbouncer/pgbouncer.ini

cd $PYTEST_ROOT

# sleep for 20 seconds
sleep 20

# run test
pytest -vv --hge-urls "$HGE_URL" --pg-urls "$HASURA_GRAPHQL_DATABASE_URL" --test-hge-scale-url="http://localhost:8081" test_horizontal_scale.py

# Shutdown pgbouncer
psql "postgres://postgres:postgres@localhost:6543/pgbouncer" -c "SHUTDOWN;" || true

kill_hge_servers

psql "$HASURA_GRAPHQL_DATABASE_URL" -c "drop database hs_hge_test;"
sleep 4
unset HASURA_HS_TEST_DB

# end horizontal scale test

echo -e "\n$(time_elapsed): <########## COMBINE ALL HPC REPORTS ########>\n"
combine_all_hpc_reports || true

echo -e "\n$(time_elapsed): <########## DONE ########>\n"<|MERGE_RESOLUTION|>--- conflicted
+++ resolved
@@ -200,10 +200,6 @@
 trap stop_services ERR
 trap stop_services INT
 
-<<<<<<< HEAD
-
-echo -e "\n<########## TEST GRAPHQL-ENGINE WITHOUT ADMIN SECRET ###########################################>\n"
-=======
 run_pytest_parallel() {
 	trap stop_services ERR
 	if [ -n ${HASURA_GRAPHQL_DATABASE_URL_2:-} ] ; then
@@ -216,7 +212,6 @@
 		set +x
 	fi
 }
->>>>>>> 35542df9
 
 echo -e "\n$(time_elapsed): <########## TEST GRAPHQL-ENGINE WITHOUT ADMIN SECRET ###########################################>\n"
 TEST_TYPE="no-auth"
